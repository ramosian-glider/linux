--- conflicted
+++ resolved
@@ -292,17 +292,6 @@
 	struct xfs_mount	*mp,
 	struct xfs_buf		*bp,
 	struct xfs_inode	*dp,
-<<<<<<< HEAD
-	int			*offset,
-	int			*valuelen,
-	uint8_t			**dst)
-{
-	char			*src = bp->b_addr;
-	xfs_ino_t		ino = dp->i_ino;
-	xfs_daddr_t		bno = xfs_buf_daddr(bp);
-	int			len = BBTOB(bp->b_length);
-	int			blksize = mp->m_attr_geo->blksize;
-=======
 	xfs_ino_t		owner,
 	unsigned int		*offset,
 	unsigned int		*valuelen,
@@ -312,7 +301,6 @@
 	xfs_daddr_t		bno = xfs_buf_daddr(bp);
 	unsigned int		len = BBTOB(bp->b_length);
 	unsigned int		blksize = mp->m_attr_geo->blksize;
->>>>>>> 0c383648
 
 	ASSERT(len >= blksize);
 
@@ -327,11 +315,7 @@
 						  byte_cnt, bno)) {
 				xfs_alert(mp,
 "remote attribute header mismatch bno/off/len/owner (0x%llx/0x%x/Ox%x/0x%llx)",
-<<<<<<< HEAD
-					bno, *offset, byte_cnt, ino);
-=======
 					bno, *offset, byte_cnt, owner);
->>>>>>> 0c383648
 				xfs_dirattr_mark_sick(dp, XFS_ATTR_FORK);
 				return -EFSCORRUPTED;
 			}
@@ -455,12 +439,7 @@
 				return error;
 
 			error = xfs_attr_rmtval_copyout(mp, bp, args->dp,
-<<<<<<< HEAD
-							&offset, &valuelen,
-							&dst);
-=======
 					args->owner, &offset, &valuelen, &dst);
->>>>>>> 0c383648
 			xfs_buf_relse(bp);
 			if (error)
 				return error;
