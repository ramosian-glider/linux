/*
 * File:         arch/blackfin/kernel/process.c
 * Based on:
 * Author:
 *
 * Created:
 * Description:  Blackfin architecture-dependent process handling.
 *
 * Modified:
 *               Copyright 2004-2006 Analog Devices Inc.
 *
 * Bugs:         Enter bugs at http://blackfin.uclinux.org/
 *
 * This program is free software; you can redistribute it and/or modify
 * it under the terms of the GNU General Public License as published by
 * the Free Software Foundation; either version 2 of the License, or
 * (at your option) any later version.
 *
 * This program is distributed in the hope that it will be useful,
 * but WITHOUT ANY WARRANTY; without even the implied warranty of
 * MERCHANTABILITY or FITNESS FOR A PARTICULAR PURPOSE.  See the
 * GNU General Public License for more details.
 *
 * You should have received a copy of the GNU General Public License
 * along with this program; if not, see the file COPYING, or write
 * to the Free Software Foundation, Inc.,
 * 51 Franklin St, Fifth Floor, Boston, MA  02110-1301  USA
 */

#include <linux/module.h>
#include <linux/smp_lock.h>
#include <linux/unistd.h>
#include <linux/user.h>
#include <linux/uaccess.h>
#include <linux/sched.h>
#include <linux/tick.h>
#include <linux/fs.h>
#include <linux/err.h>

#include <asm/blackfin.h>
#include <asm/fixed_code.h>
#include <asm/mem_map.h>

asmlinkage void ret_from_fork(void);

/* Points to the SDRAM backup memory for the stack that is currently in
 * L1 scratchpad memory.
 */
void *current_l1_stack_save;

/* The number of tasks currently using a L1 stack area.  The SRAM is
 * allocated/deallocated whenever this changes from/to zero.
 */
int nr_l1stack_tasks;

/* Start and length of the area in L1 scratchpad memory which we've allocated
 * for process stacks.
 */
void *l1_stack_base;
unsigned long l1_stack_len;

/*
 * Powermanagement idle function, if any..
 */
void (*pm_idle)(void) = NULL;
EXPORT_SYMBOL(pm_idle);

void (*pm_power_off)(void) = NULL;
EXPORT_SYMBOL(pm_power_off);

/*
 * The idle loop on BFIN
 */
#ifdef CONFIG_IDLE_L1
static void default_idle(void)__attribute__((l1_text));
void cpu_idle(void)__attribute__((l1_text));
#endif

/*
 * This is our default idle handler.  We need to disable
 * interrupts here to ensure we don't miss a wakeup call.
 */
static void default_idle(void)
{
#ifdef CONFIG_IPIPE
	ipipe_suspend_domain();
#endif
	local_irq_disable_hw();
	if (!need_resched())
		idle_with_irq_disabled();

	local_irq_enable_hw();
}

/*
 * The idle thread.  We try to conserve power, while trying to keep
 * overall latency low.  The architecture specific idle is passed
 * a value to indicate the level of "idleness" of the system.
 */
void cpu_idle(void)
{
	/* endless idle loop with no priority at all */
	while (1) {
		void (*idle)(void) = pm_idle;

#ifdef CONFIG_HOTPLUG_CPU
		if (cpu_is_offline(smp_processor_id()))
			cpu_die();
#endif
		if (!idle)
			idle = default_idle;
		tick_nohz_stop_sched_tick(1);
		while (!need_resched())
			idle();
		tick_nohz_restart_sched_tick();
		preempt_enable_no_resched();
		schedule();
		preempt_disable();
	}
}

/* Fill in the fpu structure for a core dump.  */

int dump_fpu(struct pt_regs *regs, elf_fpregset_t * fpregs)
{
	return 1;
}

/*
 * This gets run with P1 containing the
 * function to call, and R1 containing
 * the "args".  Note P0 is clobbered on the way here.
 */
void kernel_thread_helper(void);
__asm__(".section .text\n"
	".align 4\n"
	"_kernel_thread_helper:\n\t"
	"\tsp += -12;\n\t"
	"\tr0 = r1;\n\t" "\tcall (p1);\n\t" "\tcall _do_exit;\n" ".previous");

/*
 * Create a kernel thread.
 */
pid_t kernel_thread(int (*fn) (void *), void *arg, unsigned long flags)
{
	struct pt_regs regs;

	memset(&regs, 0, sizeof(regs));

	regs.r1 = (unsigned long)arg;
	regs.p1 = (unsigned long)fn;
	regs.pc = (unsigned long)kernel_thread_helper;
	regs.orig_p0 = -1;
	/* Set bit 2 to tell ret_from_fork we should be returning to kernel
	   mode.  */
	regs.ipend = 0x8002;
	__asm__ __volatile__("%0 = syscfg;":"=da"(regs.syscfg):);
	return do_fork(flags | CLONE_VM | CLONE_UNTRACED, 0, &regs, 0, NULL,
		       NULL);
}
EXPORT_SYMBOL(kernel_thread);

/*
 * Do necessary setup to start up a newly executed thread.
 *
 * pass the data segment into user programs if it exists,
 * it can't hurt anything as far as I can tell
 */
void start_thread(struct pt_regs *regs, unsigned long new_ip, unsigned long new_sp)
{
	set_fs(USER_DS);
	regs->pc = new_ip;
	if (current->mm)
		regs->p5 = current->mm->start_data;
#ifdef CONFIG_SMP
	task_thread_info(current)->l1_task_info.stack_start =
		(void *)current->mm->context.stack_start;
	task_thread_info(current)->l1_task_info.lowest_sp = (void *)new_sp;
	memcpy(L1_SCRATCH_TASK_INFO, &task_thread_info(current)->l1_task_info,
	       sizeof(*L1_SCRATCH_TASK_INFO));
#endif
	wrusp(new_sp);
}
EXPORT_SYMBOL_GPL(start_thread);

void flush_thread(void)
{
}

asmlinkage int bfin_vfork(struct pt_regs *regs)
{
	return do_fork(CLONE_VFORK | CLONE_VM | SIGCHLD, rdusp(), regs, 0, NULL,
		       NULL);
}

asmlinkage int bfin_clone(struct pt_regs *regs)
{
	unsigned long clone_flags;
	unsigned long newsp;

#ifdef __ARCH_SYNC_CORE_DCACHE
	if (current->rt.nr_cpus_allowed == num_possible_cpus()) {
		current->cpus_allowed = cpumask_of_cpu(smp_processor_id());
		current->rt.nr_cpus_allowed = 1;
	}
#endif

	/* syscall2 puts clone_flags in r0 and usp in r1 */
	clone_flags = regs->r0;
	newsp = regs->r1;
	if (!newsp)
		newsp = rdusp();
	else
		newsp -= 12;
	return do_fork(clone_flags, newsp, regs, 0, NULL, NULL);
}

int
copy_thread(unsigned long clone_flags,
	    unsigned long usp, unsigned long topstk,
	    struct task_struct *p, struct pt_regs *regs)
{
	struct pt_regs *childregs;

	childregs = (struct pt_regs *) (task_stack_page(p) + THREAD_SIZE) - 1;
	*childregs = *regs;
	childregs->r0 = 0;

	p->thread.usp = usp;
	p->thread.ksp = (unsigned long)childregs;
	p->thread.pc = (unsigned long)ret_from_fork;

	return 0;
}

/*
 * sys_execve() executes a new program.
 */

asmlinkage int sys_execve(char __user *name, char __user * __user *argv, char __user * __user *envp)
{
	int error;
	char *filename;
	struct pt_regs *regs = (struct pt_regs *)((&name) + 6);

	lock_kernel();
	filename = getname(name);
	error = PTR_ERR(filename);
	if (IS_ERR(filename))
		goto out;
	error = do_execve(filename, argv, envp, regs);
	putname(filename);
 out:
	unlock_kernel();
	return error;
}

unsigned long get_wchan(struct task_struct *p)
{
	unsigned long fp, pc;
	unsigned long stack_page;
	int count = 0;
	if (!p || p == current || p->state == TASK_RUNNING)
		return 0;

	stack_page = (unsigned long)p;
	fp = p->thread.usp;
	do {
		if (fp < stack_page + sizeof(struct thread_info) ||
		    fp >= 8184 + stack_page)
			return 0;
		pc = ((unsigned long *)fp)[1];
		if (!in_sched_functions(pc))
			return pc;
		fp = *(unsigned long *)fp;
	}
	while (count++ < 16);
	return 0;
}

void finish_atomic_sections (struct pt_regs *regs)
{
	int __user *up0 = (int __user *)regs->p0;

	if (regs->pc < ATOMIC_SEQS_START || regs->pc >= ATOMIC_SEQS_END)
		return;

	switch (regs->pc) {
	case ATOMIC_XCHG32 + 2:
		put_user(regs->r1, up0);
		regs->pc += 2;
		break;

	case ATOMIC_CAS32 + 2:
	case ATOMIC_CAS32 + 4:
		if (regs->r0 == regs->r1)
			put_user(regs->r2, up0);
		regs->pc = ATOMIC_CAS32 + 8;
		break;
	case ATOMIC_CAS32 + 6:
		put_user(regs->r2, up0);
		regs->pc += 2;
		break;

	case ATOMIC_ADD32 + 2:
		regs->r0 = regs->r1 + regs->r0;
		/* fall through */
	case ATOMIC_ADD32 + 4:
		put_user(regs->r0, up0);
		regs->pc = ATOMIC_ADD32 + 6;
		break;

	case ATOMIC_SUB32 + 2:
		regs->r0 = regs->r1 - regs->r0;
		/* fall through */
	case ATOMIC_SUB32 + 4:
		put_user(regs->r0, up0);
		regs->pc = ATOMIC_SUB32 + 6;
		break;

	case ATOMIC_IOR32 + 2:
		regs->r0 = regs->r1 | regs->r0;
		/* fall through */
	case ATOMIC_IOR32 + 4:
		put_user(regs->r0, up0);
		regs->pc = ATOMIC_IOR32 + 6;
		break;

	case ATOMIC_AND32 + 2:
		regs->r0 = regs->r1 & regs->r0;
		/* fall through */
	case ATOMIC_AND32 + 4:
		put_user(regs->r0, up0);
		regs->pc = ATOMIC_AND32 + 6;
		break;

	case ATOMIC_XOR32 + 2:
		regs->r0 = regs->r1 ^ regs->r0;
		/* fall through */
	case ATOMIC_XOR32 + 4:
		put_user(regs->r0, up0);
		regs->pc = ATOMIC_XOR32 + 6;
		break;
	}
}

static inline
int in_mem(unsigned long addr, unsigned long size,
           unsigned long start, unsigned long end)
{
	return addr >= start && addr + size <= end;
}
static inline
int in_mem_const_off(unsigned long addr, unsigned long size, unsigned long off,
                     unsigned long const_addr, unsigned long const_size)
{
	return const_size &&
	       in_mem(addr, size, const_addr + off, const_addr + const_size);
}
static inline
int in_mem_const(unsigned long addr, unsigned long size,
                 unsigned long const_addr, unsigned long const_size)
{
<<<<<<< HEAD
	return in_mem_const_off(addr, 0, size, const_addr, const_size);
=======
	return in_mem_const_off(addr, size, 0, const_addr, const_size);
>>>>>>> 80ffb3cc
}
#define IN_ASYNC(bnum, bctlnum) \
({ \
	(bfin_read_EBIU_AMGCTL() & 0xe) < ((bnum + 1) << 1) ? -EFAULT : \
	bfin_read_EBIU_AMBCTL##bctlnum() & B##bnum##RDYEN ? -EFAULT : \
	BFIN_MEM_ACCESS_CORE; \
})

int bfin_mem_access_type(unsigned long addr, unsigned long size)
{
	int cpu = raw_smp_processor_id();

	/* Check that things do not wrap around */
	if (addr > ULONG_MAX - size)
		return -EFAULT;

	if (in_mem(addr, size, FIXED_CODE_START, physical_mem_end))
		return BFIN_MEM_ACCESS_CORE;

	if (in_mem_const(addr, size, L1_CODE_START, L1_CODE_LENGTH))
		return cpu == 0 ? BFIN_MEM_ACCESS_ITEST : BFIN_MEM_ACCESS_IDMA;
	if (in_mem_const(addr, size, L1_SCRATCH_START, L1_SCRATCH_LENGTH))
		return cpu == 0 ? BFIN_MEM_ACCESS_CORE_ONLY : -EFAULT;
	if (in_mem_const(addr, size, L1_DATA_A_START, L1_DATA_A_LENGTH))
		return cpu == 0 ? BFIN_MEM_ACCESS_CORE : BFIN_MEM_ACCESS_IDMA;
	if (in_mem_const(addr, size, L1_DATA_B_START, L1_DATA_B_LENGTH))
		return cpu == 0 ? BFIN_MEM_ACCESS_CORE : BFIN_MEM_ACCESS_IDMA;
#ifdef COREB_L1_CODE_START
<<<<<<< HEAD
	if (in_mem_const(addr, size, COREB_L1_CODE_START, L1_CODE_LENGTH))
		return cpu == 1 ? BFIN_MEM_ACCESS_ITEST : BFIN_MEM_ACCESS_IDMA;
	if (in_mem_const(addr, size, COREB_L1_SCRATCH_START, L1_SCRATCH_LENGTH))
		return cpu == 1 ? BFIN_MEM_ACCESS_CORE_ONLY : -EFAULT;
	if (in_mem_const(addr, size, COREB_L1_DATA_A_START, L1_DATA_A_LENGTH))
		return cpu == 1 ? BFIN_MEM_ACCESS_CORE : BFIN_MEM_ACCESS_IDMA;
	if (in_mem_const(addr, size, COREB_L1_DATA_B_START, L1_DATA_B_LENGTH))
=======
	if (in_mem_const(addr, size, COREB_L1_CODE_START, COREB_L1_CODE_LENGTH))
		return cpu == 1 ? BFIN_MEM_ACCESS_ITEST : BFIN_MEM_ACCESS_IDMA;
	if (in_mem_const(addr, size, COREB_L1_SCRATCH_START, L1_SCRATCH_LENGTH))
		return cpu == 1 ? BFIN_MEM_ACCESS_CORE_ONLY : -EFAULT;
	if (in_mem_const(addr, size, COREB_L1_DATA_A_START, COREB_L1_DATA_A_LENGTH))
		return cpu == 1 ? BFIN_MEM_ACCESS_CORE : BFIN_MEM_ACCESS_IDMA;
	if (in_mem_const(addr, size, COREB_L1_DATA_B_START, COREB_L1_DATA_B_LENGTH))
>>>>>>> 80ffb3cc
		return cpu == 1 ? BFIN_MEM_ACCESS_CORE : BFIN_MEM_ACCESS_IDMA;
#endif
	if (in_mem_const(addr, size, L2_START, L2_LENGTH))
		return BFIN_MEM_ACCESS_CORE;

	if (addr >= SYSMMR_BASE)
		return BFIN_MEM_ACCESS_CORE_ONLY;

	/* We can't read EBIU banks that aren't enabled or we end up hanging
	 * on the access to the async space.
	 */
	if (in_mem_const(addr, size, ASYNC_BANK0_BASE, ASYNC_BANK0_SIZE))
		return IN_ASYNC(0, 0);
	if (in_mem_const(addr, size, ASYNC_BANK1_BASE, ASYNC_BANK1_SIZE))
		return IN_ASYNC(1, 0);
	if (in_mem_const(addr, size, ASYNC_BANK2_BASE, ASYNC_BANK2_SIZE))
		return IN_ASYNC(2, 1);
	if (in_mem_const(addr, size, ASYNC_BANK3_BASE, ASYNC_BANK3_SIZE))
		return IN_ASYNC(3, 1);

	if (in_mem_const(addr, size, BOOT_ROM_START, BOOT_ROM_LENGTH))
		return BFIN_MEM_ACCESS_CORE;
	if (in_mem_const(addr, size, L1_ROM_START, L1_ROM_LENGTH))
		return BFIN_MEM_ACCESS_DMA;

	return -EFAULT;
}

#if defined(CONFIG_ACCESS_CHECK)
#ifdef CONFIG_ACCESS_OK_L1
__attribute__((l1_text))
#endif
/* Return 1 if access to memory range is OK, 0 otherwise */
int _access_ok(unsigned long addr, unsigned long size)
{
	if (size == 0)
		return 1;
	/* Check that things do not wrap around */
	if (addr > ULONG_MAX - size)
		return 0;
	if (segment_eq(get_fs(), KERNEL_DS))
		return 1;
#ifdef CONFIG_MTD_UCLINUX
	if (1)
#else
	if (0)
#endif
	{
		if (in_mem(addr, size, memory_start, memory_end))
			return 1;
		if (in_mem(addr, size, memory_mtd_end, physical_mem_end))
			return 1;
# ifndef CONFIG_ROMFS_ON_MTD
		if (0)
# endif
			/* For XIP, allow user space to use pointers within the ROMFS.  */
			if (in_mem(addr, size, memory_mtd_start, memory_mtd_end))
				return 1;
	} else {
		if (in_mem(addr, size, memory_start, physical_mem_end))
			return 1;
	}

	if (in_mem(addr, size, (unsigned long)__init_begin, (unsigned long)__init_end))
		return 1;

	if (in_mem_const(addr, size, L1_CODE_START, L1_CODE_LENGTH))
		return 1;
	if (in_mem_const_off(addr, size, _etext_l1 - _stext_l1, L1_CODE_START, L1_CODE_LENGTH))
		return 1;
	if (in_mem_const_off(addr, size, _ebss_l1 - _sdata_l1, L1_DATA_A_START, L1_DATA_A_LENGTH))
		return 1;
	if (in_mem_const_off(addr, size, _ebss_b_l1 - _sdata_b_l1, L1_DATA_B_START, L1_DATA_B_LENGTH))
		return 1;
#ifdef COREB_L1_CODE_START
<<<<<<< HEAD
	if (in_mem_const(addr, size, COREB_L1_CODE_START, L1_CODE_LENGTH))
		return 1;
	if (in_mem_const(addr, size, COREB_L1_SCRATCH_START, L1_SCRATCH_LENGTH))
		return 1;
	if (in_mem_const(addr, size, COREB_L1_DATA_A_START, L1_DATA_A_LENGTH))
		return 1;
	if (in_mem_const(addr, size, COREB_L1_DATA_B_START, L1_DATA_B_LENGTH))
=======
	if (in_mem_const(addr, size, COREB_L1_CODE_START, COREB_L1_CODE_LENGTH))
		return 1;
	if (in_mem_const(addr, size, COREB_L1_SCRATCH_START, L1_SCRATCH_LENGTH))
		return 1;
	if (in_mem_const(addr, size, COREB_L1_DATA_A_START, COREB_L1_DATA_A_LENGTH))
		return 1;
	if (in_mem_const(addr, size, COREB_L1_DATA_B_START, COREB_L1_DATA_B_LENGTH))
>>>>>>> 80ffb3cc
		return 1;
#endif
	if (in_mem_const_off(addr, size, _ebss_l2 - _stext_l2, L2_START, L2_LENGTH))
		return 1;

	if (in_mem_const(addr, size, BOOT_ROM_START, BOOT_ROM_LENGTH))
		return 1;
	if (in_mem_const(addr, size, L1_ROM_START, L1_ROM_LENGTH))
		return 1;

	return 0;
}
EXPORT_SYMBOL(_access_ok);
#endif /* CONFIG_ACCESS_CHECK */<|MERGE_RESOLUTION|>--- conflicted
+++ resolved
@@ -361,11 +361,7 @@
 int in_mem_const(unsigned long addr, unsigned long size,
                  unsigned long const_addr, unsigned long const_size)
 {
-<<<<<<< HEAD
-	return in_mem_const_off(addr, 0, size, const_addr, const_size);
-=======
 	return in_mem_const_off(addr, size, 0, const_addr, const_size);
->>>>>>> 80ffb3cc
 }
 #define IN_ASYNC(bnum, bctlnum) \
 ({ \
@@ -394,15 +390,6 @@
 	if (in_mem_const(addr, size, L1_DATA_B_START, L1_DATA_B_LENGTH))
 		return cpu == 0 ? BFIN_MEM_ACCESS_CORE : BFIN_MEM_ACCESS_IDMA;
 #ifdef COREB_L1_CODE_START
-<<<<<<< HEAD
-	if (in_mem_const(addr, size, COREB_L1_CODE_START, L1_CODE_LENGTH))
-		return cpu == 1 ? BFIN_MEM_ACCESS_ITEST : BFIN_MEM_ACCESS_IDMA;
-	if (in_mem_const(addr, size, COREB_L1_SCRATCH_START, L1_SCRATCH_LENGTH))
-		return cpu == 1 ? BFIN_MEM_ACCESS_CORE_ONLY : -EFAULT;
-	if (in_mem_const(addr, size, COREB_L1_DATA_A_START, L1_DATA_A_LENGTH))
-		return cpu == 1 ? BFIN_MEM_ACCESS_CORE : BFIN_MEM_ACCESS_IDMA;
-	if (in_mem_const(addr, size, COREB_L1_DATA_B_START, L1_DATA_B_LENGTH))
-=======
 	if (in_mem_const(addr, size, COREB_L1_CODE_START, COREB_L1_CODE_LENGTH))
 		return cpu == 1 ? BFIN_MEM_ACCESS_ITEST : BFIN_MEM_ACCESS_IDMA;
 	if (in_mem_const(addr, size, COREB_L1_SCRATCH_START, L1_SCRATCH_LENGTH))
@@ -410,7 +397,6 @@
 	if (in_mem_const(addr, size, COREB_L1_DATA_A_START, COREB_L1_DATA_A_LENGTH))
 		return cpu == 1 ? BFIN_MEM_ACCESS_CORE : BFIN_MEM_ACCESS_IDMA;
 	if (in_mem_const(addr, size, COREB_L1_DATA_B_START, COREB_L1_DATA_B_LENGTH))
->>>>>>> 80ffb3cc
 		return cpu == 1 ? BFIN_MEM_ACCESS_CORE : BFIN_MEM_ACCESS_IDMA;
 #endif
 	if (in_mem_const(addr, size, L2_START, L2_LENGTH))
@@ -486,23 +472,13 @@
 	if (in_mem_const_off(addr, size, _ebss_b_l1 - _sdata_b_l1, L1_DATA_B_START, L1_DATA_B_LENGTH))
 		return 1;
 #ifdef COREB_L1_CODE_START
-<<<<<<< HEAD
-	if (in_mem_const(addr, size, COREB_L1_CODE_START, L1_CODE_LENGTH))
+	if (in_mem_const(addr, size, COREB_L1_CODE_START, COREB_L1_CODE_LENGTH))
 		return 1;
 	if (in_mem_const(addr, size, COREB_L1_SCRATCH_START, L1_SCRATCH_LENGTH))
 		return 1;
-	if (in_mem_const(addr, size, COREB_L1_DATA_A_START, L1_DATA_A_LENGTH))
-		return 1;
-	if (in_mem_const(addr, size, COREB_L1_DATA_B_START, L1_DATA_B_LENGTH))
-=======
-	if (in_mem_const(addr, size, COREB_L1_CODE_START, COREB_L1_CODE_LENGTH))
-		return 1;
-	if (in_mem_const(addr, size, COREB_L1_SCRATCH_START, L1_SCRATCH_LENGTH))
-		return 1;
 	if (in_mem_const(addr, size, COREB_L1_DATA_A_START, COREB_L1_DATA_A_LENGTH))
 		return 1;
 	if (in_mem_const(addr, size, COREB_L1_DATA_B_START, COREB_L1_DATA_B_LENGTH))
->>>>>>> 80ffb3cc
 		return 1;
 #endif
 	if (in_mem_const_off(addr, size, _ebss_l2 - _stext_l2, L2_START, L2_LENGTH))
