--- conflicted
+++ resolved
@@ -437,11 +437,7 @@
 	.reset_gpio_port[2]  = -EINVAL
 };
 
-<<<<<<< HEAD
-static void cm_t35_init_usbh(void)
-=======
 static void  __init cm_t35_init_usbh(void)
->>>>>>> c16fa4f2
 {
 	int err;
 
