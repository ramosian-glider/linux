// SPDX-License-Identifier: GPL-2.0-or-later
/*
 * Copyright (C) 2009 Sunplus Core Technology Co., Ltd.
 *  Chen Liqin <liqin.chen@sunplusct.com>
 *  Lennox Wu <lennox.wu@sunplusct.com>
 * Copyright (C) 2012 Regents of the University of California
 */

#include <linux/compat.h>
#include <linux/signal.h>
#include <linux/uaccess.h>
#include <linux/syscalls.h>
#include <linux/resume_user_mode.h>
#include <linux/linkage.h>

#include <asm/ucontext.h>
#include <asm/vdso.h>
#include <asm/signal.h>
#include <asm/signal32.h>
#include <asm/switch_to.h>
#include <asm/csr.h>

extern u32 __user_rt_sigreturn[2];

#define DEBUG_SIG 0

struct rt_sigframe {
	struct siginfo info;
	struct ucontext uc;
#ifndef CONFIG_MMU
	u32 sigreturn_code[2];
#endif
};

#ifdef CONFIG_FPU
static long restore_fp_state(struct pt_regs *regs,
			     union __riscv_fp_state __user *sc_fpregs)
{
	long err;
	struct __riscv_d_ext_state __user *state = &sc_fpregs->d;
	size_t i;

	err = __copy_from_user(&current->thread.fstate, state, sizeof(*state));
	if (unlikely(err))
		return err;

	fstate_restore(current, regs);

	/* We support no other extension state at this time. */
	for (i = 0; i < ARRAY_SIZE(sc_fpregs->q.reserved); i++) {
		u32 value;

		err = __get_user(value, &sc_fpregs->q.reserved[i]);
		if (unlikely(err))
			break;
		if (value != 0)
			return -EINVAL;
	}

	return err;
}

static long save_fp_state(struct pt_regs *regs,
			  union __riscv_fp_state __user *sc_fpregs)
{
	long err;
	struct __riscv_d_ext_state __user *state = &sc_fpregs->d;
	size_t i;

	fstate_save(current, regs);
	err = __copy_to_user(state, &current->thread.fstate, sizeof(*state));
	if (unlikely(err))
		return err;

	/* We support no other extension state at this time. */
	for (i = 0; i < ARRAY_SIZE(sc_fpregs->q.reserved); i++) {
		err = __put_user(0, &sc_fpregs->q.reserved[i]);
		if (unlikely(err))
			break;
	}

	return err;
}
#else
#define save_fp_state(task, regs) (0)
#define restore_fp_state(task, regs) (0)
#endif

static long restore_sigcontext(struct pt_regs *regs,
	struct sigcontext __user *sc)
{
	long err;
	/* sc_regs is structured the same as the start of pt_regs */
	err = __copy_from_user(regs, &sc->sc_regs, sizeof(sc->sc_regs));
	/* Restore the floating-point state. */
	if (has_fpu())
		err |= restore_fp_state(regs, &sc->sc_fpregs);
	return err;
}

SYSCALL_DEFINE0(rt_sigreturn)
{
	struct pt_regs *regs = current_pt_regs();
	struct rt_sigframe __user *frame;
	struct task_struct *task;
	sigset_t set;

	/* Always make any pending restarted system calls return -EINTR */
	current->restart_block.fn = do_no_restart_syscall;

	frame = (struct rt_sigframe __user *)regs->sp;

	if (!access_ok(frame, sizeof(*frame)))
		goto badframe;

	if (__copy_from_user(&set, &frame->uc.uc_sigmask, sizeof(set)))
		goto badframe;

	set_current_blocked(&set);

	if (restore_sigcontext(regs, &frame->uc.uc_mcontext))
		goto badframe;

	if (restore_altstack(&frame->uc.uc_stack))
		goto badframe;

	regs->cause = -1UL;

	return regs->a0;

badframe:
	task = current;
	if (show_unhandled_signals) {
		pr_info_ratelimited(
			"%s[%d]: bad frame in %s: frame=%p pc=%p sp=%p\n",
			task->comm, task_pid_nr(task), __func__,
			frame, (void *)regs->epc, (void *)regs->sp);
	}
	force_sig(SIGSEGV);
	return 0;
}

static long setup_sigcontext(struct rt_sigframe __user *frame,
	struct pt_regs *regs)
{
	struct sigcontext __user *sc = &frame->uc.uc_mcontext;
	long err;
	/* sc_regs is structured the same as the start of pt_regs */
	err = __copy_to_user(&sc->sc_regs, regs, sizeof(sc->sc_regs));
	/* Save the floating-point state. */
	if (has_fpu())
		err |= save_fp_state(regs, &sc->sc_fpregs);
	return err;
}

static inline void __user *get_sigframe(struct ksignal *ksig,
	struct pt_regs *regs, size_t framesize)
{
	unsigned long sp;
	/* Default to using normal stack */
	sp = regs->sp;

	/*
	 * If we are on the alternate signal stack and would overflow it, don't.
	 * Return an always-bogus address instead so we will die with SIGSEGV.
	 */
	if (on_sig_stack(sp) && !likely(on_sig_stack(sp - framesize)))
		return (void __user __force *)(-1UL);

	/* This is the X/Open sanctioned signal stack switching. */
	sp = sigsp(sp, ksig) - framesize;

	/* Align the stack frame. */
	sp &= ~0xfUL;

	return (void __user *)sp;
}

static int setup_rt_frame(struct ksignal *ksig, sigset_t *set,
	struct pt_regs *regs)
{
	struct rt_sigframe __user *frame;
	long err = 0;

	frame = get_sigframe(ksig, regs, sizeof(*frame));
	if (!access_ok(frame, sizeof(*frame)))
		return -EFAULT;

	err |= copy_siginfo_to_user(&frame->info, &ksig->info);

	/* Create the ucontext. */
	err |= __put_user(0, &frame->uc.uc_flags);
	err |= __put_user(NULL, &frame->uc.uc_link);
	err |= __save_altstack(&frame->uc.uc_stack, regs->sp);
	err |= setup_sigcontext(frame, regs);
	err |= __copy_to_user(&frame->uc.uc_sigmask, set, sizeof(*set));
	if (err)
		return -EFAULT;

	/* Set up to return from userspace. */
#ifdef CONFIG_MMU
	regs->ra = (unsigned long)VDSO_SYMBOL(
		current->mm->context.vdso, rt_sigreturn);
#else
	/*
	 * For the nommu case we don't have a VDSO.  Instead we push two
	 * instructions to call the rt_sigreturn syscall onto the user stack.
	 */
	if (copy_to_user(&frame->sigreturn_code, __user_rt_sigreturn,
			 sizeof(frame->sigreturn_code)))
		return -EFAULT;
	regs->ra = (unsigned long)&frame->sigreturn_code;
#endif /* CONFIG_MMU */

	/*
	 * Set up registers for signal handler.
	 * Registers that we don't modify keep the value they had from
	 * user-space at the time we took the signal.
	 * We always pass siginfo and mcontext, regardless of SA_SIGINFO,
	 * since some things rely on this (e.g. glibc's debug/segfault.c).
	 */
	regs->epc = (unsigned long)ksig->ka.sa.sa_handler;
	regs->sp = (unsigned long)frame;
	regs->a0 = ksig->sig;                     /* a0: signal number */
	regs->a1 = (unsigned long)(&frame->info); /* a1: siginfo pointer */
	regs->a2 = (unsigned long)(&frame->uc);   /* a2: ucontext pointer */

#if DEBUG_SIG
	pr_info("SIG deliver (%s:%d): sig=%d pc=%p ra=%p sp=%p\n",
		current->comm, task_pid_nr(current), ksig->sig,
		(void *)regs->epc, (void *)regs->ra, frame);
#endif

	return 0;
}

static void handle_signal(struct ksignal *ksig, struct pt_regs *regs)
{
	sigset_t *oldset = sigmask_to_save();
	int ret;

	/* Are we from a system call? */
	if (regs->cause == EXC_SYSCALL) {
		/* Avoid additional syscall restarting via ret_from_exception */
		regs->cause = -1UL;
		/* If so, check system call restarting.. */
		switch (regs->a0) {
		case -ERESTART_RESTARTBLOCK:
		case -ERESTARTNOHAND:
			regs->a0 = -EINTR;
			break;

		case -ERESTARTSYS:
			if (!(ksig->ka.sa.sa_flags & SA_RESTART)) {
				regs->a0 = -EINTR;
				break;
			}
			fallthrough;
		case -ERESTARTNOINTR:
                        regs->a0 = regs->orig_a0;
			regs->epc -= 0x4;
			break;
		}
	}

	rseq_signal_deliver(ksig, regs);

	/* Set up the stack frame */
	if (is_compat_task())
		ret = compat_setup_rt_frame(ksig, oldset, regs);
	else
		ret = setup_rt_frame(ksig, oldset, regs);

	signal_setup_done(ret, ksig, 0);
}

static void do_signal(struct pt_regs *regs)
{
	struct ksignal ksig;

	if (get_signal(&ksig)) {
		/* Actually deliver the signal */
		handle_signal(&ksig, regs);
		return;
	}

	/* Did we come from a system call? */
	if (regs->cause == EXC_SYSCALL) {
		/* Avoid additional syscall restarting via ret_from_exception */
		regs->cause = -1UL;

		/* Restart the system call - no handlers present */
		switch (regs->a0) {
		case -ERESTARTNOHAND:
		case -ERESTARTSYS:
		case -ERESTARTNOINTR:
                        regs->a0 = regs->orig_a0;
			regs->epc -= 0x4;
			break;
		case -ERESTART_RESTARTBLOCK:
                        regs->a0 = regs->orig_a0;
			regs->a7 = __NR_restart_syscall;
			regs->epc -= 0x4;
			break;
		}
	}

	/*
	 * If there is no signal to deliver, we just put the saved
	 * sigmask back.
	 */
	restore_saved_sigmask();
}

/*
 * Handle any pending work on the resume-to-userspace path, as indicated by
 * _TIF_WORK_MASK. Entered from assembly with IRQs off.
 */
asmlinkage __visible void do_work_pending(struct pt_regs *regs,
					  unsigned long thread_info_flags)
{
<<<<<<< HEAD
	if (thread_info_flags & _TIF_UPROBE)
		uprobe_notify_resume(regs);

	/* Handle pending signal delivery */
	if (thread_info_flags & (_TIF_SIGPENDING | _TIF_NOTIFY_SIGNAL))
		do_signal(regs);

	if (thread_info_flags & _TIF_NOTIFY_RESUME)
		resume_user_mode_work(regs);
=======
	do {
		if (thread_info_flags & _TIF_NEED_RESCHED) {
			schedule();
		} else {
			local_irq_enable();
			if (thread_info_flags & _TIF_UPROBE)
				uprobe_notify_resume(regs);
			/* Handle pending signal delivery */
			if (thread_info_flags & (_TIF_SIGPENDING |
						 _TIF_NOTIFY_SIGNAL))
				do_signal(regs);
			if (thread_info_flags & _TIF_NOTIFY_RESUME)
				resume_user_mode_work(regs);
		}
		local_irq_disable();
		thread_info_flags = read_thread_flags();
	} while (thread_info_flags & _TIF_WORK_MASK);
>>>>>>> 6e66e96e
}<|MERGE_RESOLUTION|>--- conflicted
+++ resolved
@@ -319,17 +319,6 @@
 asmlinkage __visible void do_work_pending(struct pt_regs *regs,
 					  unsigned long thread_info_flags)
 {
-<<<<<<< HEAD
-	if (thread_info_flags & _TIF_UPROBE)
-		uprobe_notify_resume(regs);
-
-	/* Handle pending signal delivery */
-	if (thread_info_flags & (_TIF_SIGPENDING | _TIF_NOTIFY_SIGNAL))
-		do_signal(regs);
-
-	if (thread_info_flags & _TIF_NOTIFY_RESUME)
-		resume_user_mode_work(regs);
-=======
 	do {
 		if (thread_info_flags & _TIF_NEED_RESCHED) {
 			schedule();
@@ -347,5 +336,4 @@
 		local_irq_disable();
 		thread_info_flags = read_thread_flags();
 	} while (thread_info_flags & _TIF_WORK_MASK);
->>>>>>> 6e66e96e
 }