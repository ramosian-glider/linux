/*
 * Macros for accessing system registers with older binutils.
 *
 * Copyright (C) 2014 ARM Ltd.
 * Author: Catalin Marinas <catalin.marinas@arm.com>
 *
 * This program is free software: you can redistribute it and/or modify
 * it under the terms of the GNU General Public License version 2 as
 * published by the Free Software Foundation.
 *
 * This program is distributed in the hope that it will be useful,
 * but WITHOUT ANY WARRANTY; without even the implied warranty of
 * MERCHANTABILITY or FITNESS FOR A PARTICULAR PURPOSE.  See the
 * GNU General Public License for more details.
 *
 * You should have received a copy of the GNU General Public License
 * along with this program.  If not, see <http://www.gnu.org/licenses/>.
 */

#ifndef __ASM_SYSREG_H
#define __ASM_SYSREG_H

#include <asm/compiler.h>
#include <linux/stringify.h>

/*
 * ARMv8 ARM reserves the following encoding for system registers:
 * (Ref: ARMv8 ARM, Section: "System instruction class encoding overview",
 *  C5.2, version:ARM DDI 0487A.f)
 *	[20-19] : Op0
 *	[18-16] : Op1
 *	[15-12] : CRn
 *	[11-8]  : CRm
 *	[7-5]   : Op2
 */
#define Op0_shift	19
#define Op0_mask	0x3
#define Op1_shift	16
#define Op1_mask	0x7
#define CRn_shift	12
#define CRn_mask	0xf
#define CRm_shift	8
#define CRm_mask	0xf
#define Op2_shift	5
#define Op2_mask	0x7

#define sys_reg(op0, op1, crn, crm, op2) \
	(((op0) << Op0_shift) | ((op1) << Op1_shift) | \
	 ((crn) << CRn_shift) | ((crm) << CRm_shift) | \
	 ((op2) << Op2_shift))

#define sys_insn	sys_reg

#define sys_reg_Op0(id)	(((id) >> Op0_shift) & Op0_mask)
#define sys_reg_Op1(id)	(((id) >> Op1_shift) & Op1_mask)
#define sys_reg_CRn(id)	(((id) >> CRn_shift) & CRn_mask)
#define sys_reg_CRm(id)	(((id) >> CRm_shift) & CRm_mask)
#define sys_reg_Op2(id)	(((id) >> Op2_shift) & Op2_mask)

#ifndef CONFIG_BROKEN_GAS_INST

#ifdef __ASSEMBLY__
#define __emit_inst(x)			.inst (x)
#else
#define __emit_inst(x)			".inst " __stringify((x)) "\n\t"
#endif

#else  /* CONFIG_BROKEN_GAS_INST */

#ifndef CONFIG_CPU_BIG_ENDIAN
#define __INSTR_BSWAP(x)		(x)
#else  /* CONFIG_CPU_BIG_ENDIAN */
#define __INSTR_BSWAP(x)		((((x) << 24) & 0xff000000)	| \
					 (((x) <<  8) & 0x00ff0000)	| \
					 (((x) >>  8) & 0x0000ff00)	| \
					 (((x) >> 24) & 0x000000ff))
#endif	/* CONFIG_CPU_BIG_ENDIAN */

#ifdef __ASSEMBLY__
#define __emit_inst(x)			.long __INSTR_BSWAP(x)
#else  /* __ASSEMBLY__ */
#define __emit_inst(x)			".long " __stringify(__INSTR_BSWAP(x)) "\n\t"
#endif	/* __ASSEMBLY__ */

#endif	/* CONFIG_BROKEN_GAS_INST */

#define REG_PSTATE_PAN_IMM		sys_reg(0, 0, 4, 0, 4)
#define REG_PSTATE_UAO_IMM		sys_reg(0, 0, 4, 0, 3)

#define SET_PSTATE_PAN(x) __emit_inst(0xd5000000 | REG_PSTATE_PAN_IMM |	\
				      (!!x)<<8 | 0x1f)
#define SET_PSTATE_UAO(x) __emit_inst(0xd5000000 | REG_PSTATE_UAO_IMM |	\
				      (!!x)<<8 | 0x1f)

#define SYS_DC_ISW			sys_insn(1, 0, 7, 6, 2)
#define SYS_DC_CSW			sys_insn(1, 0, 7, 10, 2)
#define SYS_DC_CISW			sys_insn(1, 0, 7, 14, 2)

#define SYS_OSDTRRX_EL1			sys_reg(2, 0, 0, 0, 2)
#define SYS_MDCCINT_EL1			sys_reg(2, 0, 0, 2, 0)
#define SYS_MDSCR_EL1			sys_reg(2, 0, 0, 2, 2)
#define SYS_OSDTRTX_EL1			sys_reg(2, 0, 0, 3, 2)
#define SYS_OSECCR_EL1			sys_reg(2, 0, 0, 6, 2)
#define SYS_DBGBVRn_EL1(n)		sys_reg(2, 0, 0, n, 4)
#define SYS_DBGBCRn_EL1(n)		sys_reg(2, 0, 0, n, 5)
#define SYS_DBGWVRn_EL1(n)		sys_reg(2, 0, 0, n, 6)
#define SYS_DBGWCRn_EL1(n)		sys_reg(2, 0, 0, n, 7)
#define SYS_MDRAR_EL1			sys_reg(2, 0, 1, 0, 0)
#define SYS_OSLAR_EL1			sys_reg(2, 0, 1, 0, 4)
#define SYS_OSLSR_EL1			sys_reg(2, 0, 1, 1, 4)
#define SYS_OSDLR_EL1			sys_reg(2, 0, 1, 3, 4)
#define SYS_DBGPRCR_EL1			sys_reg(2, 0, 1, 4, 4)
#define SYS_DBGCLAIMSET_EL1		sys_reg(2, 0, 7, 8, 6)
#define SYS_DBGCLAIMCLR_EL1		sys_reg(2, 0, 7, 9, 6)
#define SYS_DBGAUTHSTATUS_EL1		sys_reg(2, 0, 7, 14, 6)
#define SYS_MDCCSR_EL0			sys_reg(2, 3, 0, 1, 0)
#define SYS_DBGDTR_EL0			sys_reg(2, 3, 0, 4, 0)
#define SYS_DBGDTRRX_EL0		sys_reg(2, 3, 0, 5, 0)
#define SYS_DBGDTRTX_EL0		sys_reg(2, 3, 0, 5, 0)
#define SYS_DBGVCR32_EL2		sys_reg(2, 4, 0, 7, 0)

#define SYS_MIDR_EL1			sys_reg(3, 0, 0, 0, 0)
#define SYS_MPIDR_EL1			sys_reg(3, 0, 0, 0, 5)
#define SYS_REVIDR_EL1			sys_reg(3, 0, 0, 0, 6)

#define SYS_ID_PFR0_EL1			sys_reg(3, 0, 0, 1, 0)
#define SYS_ID_PFR1_EL1			sys_reg(3, 0, 0, 1, 1)
#define SYS_ID_DFR0_EL1			sys_reg(3, 0, 0, 1, 2)
#define SYS_ID_AFR0_EL1			sys_reg(3, 0, 0, 1, 3)
#define SYS_ID_MMFR0_EL1		sys_reg(3, 0, 0, 1, 4)
#define SYS_ID_MMFR1_EL1		sys_reg(3, 0, 0, 1, 5)
#define SYS_ID_MMFR2_EL1		sys_reg(3, 0, 0, 1, 6)
#define SYS_ID_MMFR3_EL1		sys_reg(3, 0, 0, 1, 7)

#define SYS_ID_ISAR0_EL1		sys_reg(3, 0, 0, 2, 0)
#define SYS_ID_ISAR1_EL1		sys_reg(3, 0, 0, 2, 1)
#define SYS_ID_ISAR2_EL1		sys_reg(3, 0, 0, 2, 2)
#define SYS_ID_ISAR3_EL1		sys_reg(3, 0, 0, 2, 3)
#define SYS_ID_ISAR4_EL1		sys_reg(3, 0, 0, 2, 4)
#define SYS_ID_ISAR5_EL1		sys_reg(3, 0, 0, 2, 5)
#define SYS_ID_MMFR4_EL1		sys_reg(3, 0, 0, 2, 6)

#define SYS_MVFR0_EL1			sys_reg(3, 0, 0, 3, 0)
#define SYS_MVFR1_EL1			sys_reg(3, 0, 0, 3, 1)
#define SYS_MVFR2_EL1			sys_reg(3, 0, 0, 3, 2)

#define SYS_ID_AA64PFR0_EL1		sys_reg(3, 0, 0, 4, 0)
#define SYS_ID_AA64PFR1_EL1		sys_reg(3, 0, 0, 4, 1)
#define SYS_ID_AA64ZFR0_EL1		sys_reg(3, 0, 0, 4, 4)

#define SYS_ID_AA64DFR0_EL1		sys_reg(3, 0, 0, 5, 0)
#define SYS_ID_AA64DFR1_EL1		sys_reg(3, 0, 0, 5, 1)

#define SYS_ID_AA64AFR0_EL1		sys_reg(3, 0, 0, 5, 4)
#define SYS_ID_AA64AFR1_EL1		sys_reg(3, 0, 0, 5, 5)

#define SYS_ID_AA64ISAR0_EL1		sys_reg(3, 0, 0, 6, 0)
#define SYS_ID_AA64ISAR1_EL1		sys_reg(3, 0, 0, 6, 1)

#define SYS_ID_AA64MMFR0_EL1		sys_reg(3, 0, 0, 7, 0)
#define SYS_ID_AA64MMFR1_EL1		sys_reg(3, 0, 0, 7, 1)
#define SYS_ID_AA64MMFR2_EL1		sys_reg(3, 0, 0, 7, 2)

#define SYS_SCTLR_EL1			sys_reg(3, 0, 1, 0, 0)
#define SYS_ACTLR_EL1			sys_reg(3, 0, 1, 0, 1)
#define SYS_CPACR_EL1			sys_reg(3, 0, 1, 0, 2)

#define SYS_ZCR_EL1			sys_reg(3, 0, 1, 2, 0)

#define SYS_TTBR0_EL1			sys_reg(3, 0, 2, 0, 0)
#define SYS_TTBR1_EL1			sys_reg(3, 0, 2, 0, 1)
#define SYS_TCR_EL1			sys_reg(3, 0, 2, 0, 2)

#define SYS_ICC_PMR_EL1			sys_reg(3, 0, 4, 6, 0)

#define SYS_AFSR0_EL1			sys_reg(3, 0, 5, 1, 0)
#define SYS_AFSR1_EL1			sys_reg(3, 0, 5, 1, 1)
#define SYS_ESR_EL1			sys_reg(3, 0, 5, 2, 0)

#define SYS_ERRIDR_EL1			sys_reg(3, 0, 5, 3, 0)
#define SYS_ERRSELR_EL1			sys_reg(3, 0, 5, 3, 1)
#define SYS_ERXFR_EL1			sys_reg(3, 0, 5, 4, 0)
#define SYS_ERXCTLR_EL1			sys_reg(3, 0, 5, 4, 1)
#define SYS_ERXSTATUS_EL1		sys_reg(3, 0, 5, 4, 2)
#define SYS_ERXADDR_EL1			sys_reg(3, 0, 5, 4, 3)
#define SYS_ERXMISC0_EL1		sys_reg(3, 0, 5, 5, 0)
#define SYS_ERXMISC1_EL1		sys_reg(3, 0, 5, 5, 1)

#define SYS_FAR_EL1			sys_reg(3, 0, 6, 0, 0)
#define SYS_PAR_EL1			sys_reg(3, 0, 7, 4, 0)

/*** Statistical Profiling Extension ***/
/* ID registers */
#define SYS_PMSIDR_EL1			sys_reg(3, 0, 9, 9, 7)
#define SYS_PMSIDR_EL1_FE_SHIFT		0
#define SYS_PMSIDR_EL1_FT_SHIFT		1
#define SYS_PMSIDR_EL1_FL_SHIFT		2
#define SYS_PMSIDR_EL1_ARCHINST_SHIFT	3
#define SYS_PMSIDR_EL1_LDS_SHIFT	4
#define SYS_PMSIDR_EL1_ERND_SHIFT	5
#define SYS_PMSIDR_EL1_INTERVAL_SHIFT	8
#define SYS_PMSIDR_EL1_INTERVAL_MASK	0xfUL
#define SYS_PMSIDR_EL1_MAXSIZE_SHIFT	12
#define SYS_PMSIDR_EL1_MAXSIZE_MASK	0xfUL
#define SYS_PMSIDR_EL1_COUNTSIZE_SHIFT	16
#define SYS_PMSIDR_EL1_COUNTSIZE_MASK	0xfUL

#define SYS_PMBIDR_EL1			sys_reg(3, 0, 9, 10, 7)
#define SYS_PMBIDR_EL1_ALIGN_SHIFT	0
#define SYS_PMBIDR_EL1_ALIGN_MASK	0xfU
#define SYS_PMBIDR_EL1_P_SHIFT		4
#define SYS_PMBIDR_EL1_F_SHIFT		5

/* Sampling controls */
#define SYS_PMSCR_EL1			sys_reg(3, 0, 9, 9, 0)
#define SYS_PMSCR_EL1_E0SPE_SHIFT	0
#define SYS_PMSCR_EL1_E1SPE_SHIFT	1
#define SYS_PMSCR_EL1_CX_SHIFT		3
#define SYS_PMSCR_EL1_PA_SHIFT		4
#define SYS_PMSCR_EL1_TS_SHIFT		5
#define SYS_PMSCR_EL1_PCT_SHIFT		6

#define SYS_PMSCR_EL2			sys_reg(3, 4, 9, 9, 0)
#define SYS_PMSCR_EL2_E0HSPE_SHIFT	0
#define SYS_PMSCR_EL2_E2SPE_SHIFT	1
#define SYS_PMSCR_EL2_CX_SHIFT		3
#define SYS_PMSCR_EL2_PA_SHIFT		4
#define SYS_PMSCR_EL2_TS_SHIFT		5
#define SYS_PMSCR_EL2_PCT_SHIFT		6

#define SYS_PMSICR_EL1			sys_reg(3, 0, 9, 9, 2)

#define SYS_PMSIRR_EL1			sys_reg(3, 0, 9, 9, 3)
#define SYS_PMSIRR_EL1_RND_SHIFT	0
#define SYS_PMSIRR_EL1_INTERVAL_SHIFT	8
#define SYS_PMSIRR_EL1_INTERVAL_MASK	0xffffffUL

/* Filtering controls */
#define SYS_PMSFCR_EL1			sys_reg(3, 0, 9, 9, 4)
#define SYS_PMSFCR_EL1_FE_SHIFT		0
#define SYS_PMSFCR_EL1_FT_SHIFT		1
#define SYS_PMSFCR_EL1_FL_SHIFT		2
#define SYS_PMSFCR_EL1_B_SHIFT		16
#define SYS_PMSFCR_EL1_LD_SHIFT		17
#define SYS_PMSFCR_EL1_ST_SHIFT		18

#define SYS_PMSEVFR_EL1			sys_reg(3, 0, 9, 9, 5)
#define SYS_PMSEVFR_EL1_RES0		0x0000ffff00ff0f55UL

#define SYS_PMSLATFR_EL1		sys_reg(3, 0, 9, 9, 6)
#define SYS_PMSLATFR_EL1_MINLAT_SHIFT	0

/* Buffer controls */
#define SYS_PMBLIMITR_EL1		sys_reg(3, 0, 9, 10, 0)
#define SYS_PMBLIMITR_EL1_E_SHIFT	0
#define SYS_PMBLIMITR_EL1_FM_SHIFT	1
#define SYS_PMBLIMITR_EL1_FM_MASK	0x3UL
#define SYS_PMBLIMITR_EL1_FM_STOP_IRQ	(0 << SYS_PMBLIMITR_EL1_FM_SHIFT)

#define SYS_PMBPTR_EL1			sys_reg(3, 0, 9, 10, 1)

/* Buffer error reporting */
#define SYS_PMBSR_EL1			sys_reg(3, 0, 9, 10, 3)
#define SYS_PMBSR_EL1_COLL_SHIFT	16
#define SYS_PMBSR_EL1_S_SHIFT		17
#define SYS_PMBSR_EL1_EA_SHIFT		18
#define SYS_PMBSR_EL1_DL_SHIFT		19
#define SYS_PMBSR_EL1_EC_SHIFT		26
#define SYS_PMBSR_EL1_EC_MASK		0x3fUL

#define SYS_PMBSR_EL1_EC_BUF		(0x0UL << SYS_PMBSR_EL1_EC_SHIFT)
#define SYS_PMBSR_EL1_EC_FAULT_S1	(0x24UL << SYS_PMBSR_EL1_EC_SHIFT)
#define SYS_PMBSR_EL1_EC_FAULT_S2	(0x25UL << SYS_PMBSR_EL1_EC_SHIFT)

#define SYS_PMBSR_EL1_FAULT_FSC_SHIFT	0
#define SYS_PMBSR_EL1_FAULT_FSC_MASK	0x3fUL

#define SYS_PMBSR_EL1_BUF_BSC_SHIFT	0
#define SYS_PMBSR_EL1_BUF_BSC_MASK	0x3fUL

#define SYS_PMBSR_EL1_BUF_BSC_FULL	(0x1UL << SYS_PMBSR_EL1_BUF_BSC_SHIFT)

/*** End of Statistical Profiling Extension ***/

#define SYS_PMINTENSET_EL1		sys_reg(3, 0, 9, 14, 1)
#define SYS_PMINTENCLR_EL1		sys_reg(3, 0, 9, 14, 2)

#define SYS_MAIR_EL1			sys_reg(3, 0, 10, 2, 0)
#define SYS_AMAIR_EL1			sys_reg(3, 0, 10, 3, 0)

#define SYS_VBAR_EL1			sys_reg(3, 0, 12, 0, 0)
#define SYS_DISR_EL1			sys_reg(3, 0, 12, 1, 1)

#define SYS_ICC_IAR0_EL1		sys_reg(3, 0, 12, 8, 0)
#define SYS_ICC_EOIR0_EL1		sys_reg(3, 0, 12, 8, 1)
#define SYS_ICC_HPPIR0_EL1		sys_reg(3, 0, 12, 8, 2)
#define SYS_ICC_BPR0_EL1		sys_reg(3, 0, 12, 8, 3)
#define SYS_ICC_AP0Rn_EL1(n)		sys_reg(3, 0, 12, 8, 4 | n)
#define SYS_ICC_AP0R0_EL1		SYS_ICC_AP0Rn_EL1(0)
#define SYS_ICC_AP0R1_EL1		SYS_ICC_AP0Rn_EL1(1)
#define SYS_ICC_AP0R2_EL1		SYS_ICC_AP0Rn_EL1(2)
#define SYS_ICC_AP0R3_EL1		SYS_ICC_AP0Rn_EL1(3)
#define SYS_ICC_AP1Rn_EL1(n)		sys_reg(3, 0, 12, 9, n)
#define SYS_ICC_AP1R0_EL1		SYS_ICC_AP1Rn_EL1(0)
#define SYS_ICC_AP1R1_EL1		SYS_ICC_AP1Rn_EL1(1)
#define SYS_ICC_AP1R2_EL1		SYS_ICC_AP1Rn_EL1(2)
#define SYS_ICC_AP1R3_EL1		SYS_ICC_AP1Rn_EL1(3)
#define SYS_ICC_DIR_EL1			sys_reg(3, 0, 12, 11, 1)
#define SYS_ICC_RPR_EL1			sys_reg(3, 0, 12, 11, 3)
#define SYS_ICC_SGI1R_EL1		sys_reg(3, 0, 12, 11, 5)
#define SYS_ICC_IAR1_EL1		sys_reg(3, 0, 12, 12, 0)
#define SYS_ICC_EOIR1_EL1		sys_reg(3, 0, 12, 12, 1)
#define SYS_ICC_HPPIR1_EL1		sys_reg(3, 0, 12, 12, 2)
#define SYS_ICC_BPR1_EL1		sys_reg(3, 0, 12, 12, 3)
#define SYS_ICC_CTLR_EL1		sys_reg(3, 0, 12, 12, 4)
#define SYS_ICC_SRE_EL1			sys_reg(3, 0, 12, 12, 5)
#define SYS_ICC_IGRPEN0_EL1		sys_reg(3, 0, 12, 12, 6)
#define SYS_ICC_IGRPEN1_EL1		sys_reg(3, 0, 12, 12, 7)

#define SYS_CONTEXTIDR_EL1		sys_reg(3, 0, 13, 0, 1)
#define SYS_TPIDR_EL1			sys_reg(3, 0, 13, 0, 4)

#define SYS_CNTKCTL_EL1			sys_reg(3, 0, 14, 1, 0)

#define SYS_CLIDR_EL1			sys_reg(3, 1, 0, 0, 1)
#define SYS_AIDR_EL1			sys_reg(3, 1, 0, 0, 7)

#define SYS_CSSELR_EL1			sys_reg(3, 2, 0, 0, 0)

#define SYS_CTR_EL0			sys_reg(3, 3, 0, 0, 1)
#define SYS_DCZID_EL0			sys_reg(3, 3, 0, 0, 7)

#define SYS_PMCR_EL0			sys_reg(3, 3, 9, 12, 0)
#define SYS_PMCNTENSET_EL0		sys_reg(3, 3, 9, 12, 1)
#define SYS_PMCNTENCLR_EL0		sys_reg(3, 3, 9, 12, 2)
#define SYS_PMOVSCLR_EL0		sys_reg(3, 3, 9, 12, 3)
#define SYS_PMSWINC_EL0			sys_reg(3, 3, 9, 12, 4)
#define SYS_PMSELR_EL0			sys_reg(3, 3, 9, 12, 5)
#define SYS_PMCEID0_EL0			sys_reg(3, 3, 9, 12, 6)
#define SYS_PMCEID1_EL0			sys_reg(3, 3, 9, 12, 7)
#define SYS_PMCCNTR_EL0			sys_reg(3, 3, 9, 13, 0)
#define SYS_PMXEVTYPER_EL0		sys_reg(3, 3, 9, 13, 1)
#define SYS_PMXEVCNTR_EL0		sys_reg(3, 3, 9, 13, 2)
#define SYS_PMUSERENR_EL0		sys_reg(3, 3, 9, 14, 0)
#define SYS_PMOVSSET_EL0		sys_reg(3, 3, 9, 14, 3)

#define SYS_TPIDR_EL0			sys_reg(3, 3, 13, 0, 2)
#define SYS_TPIDRRO_EL0			sys_reg(3, 3, 13, 0, 3)

#define SYS_CNTFRQ_EL0			sys_reg(3, 3, 14, 0, 0)

#define SYS_CNTP_TVAL_EL0		sys_reg(3, 3, 14, 2, 0)
#define SYS_CNTP_CTL_EL0		sys_reg(3, 3, 14, 2, 1)
#define SYS_CNTP_CVAL_EL0		sys_reg(3, 3, 14, 2, 2)

#define __PMEV_op2(n)			((n) & 0x7)
#define __CNTR_CRm(n)			(0x8 | (((n) >> 3) & 0x3))
#define SYS_PMEVCNTRn_EL0(n)		sys_reg(3, 3, 14, __CNTR_CRm(n), __PMEV_op2(n))
#define __TYPER_CRm(n)			(0xc | (((n) >> 3) & 0x3))
#define SYS_PMEVTYPERn_EL0(n)		sys_reg(3, 3, 14, __TYPER_CRm(n), __PMEV_op2(n))

#define SYS_PMCCFILTR_EL0		sys_reg (3, 3, 14, 15, 7)

#define SYS_ZCR_EL2			sys_reg(3, 4, 1, 2, 0)

#define SYS_DACR32_EL2			sys_reg(3, 4, 3, 0, 0)
#define SYS_IFSR32_EL2			sys_reg(3, 4, 5, 0, 1)
#define SYS_VSESR_EL2			sys_reg(3, 4, 5, 2, 3)
#define SYS_FPEXC32_EL2			sys_reg(3, 4, 5, 3, 0)

#define SYS_VDISR_EL2			sys_reg(3, 4, 12, 1,  1)
#define __SYS__AP0Rx_EL2(x)		sys_reg(3, 4, 12, 8, x)
#define SYS_ICH_AP0R0_EL2		__SYS__AP0Rx_EL2(0)
#define SYS_ICH_AP0R1_EL2		__SYS__AP0Rx_EL2(1)
#define SYS_ICH_AP0R2_EL2		__SYS__AP0Rx_EL2(2)
#define SYS_ICH_AP0R3_EL2		__SYS__AP0Rx_EL2(3)

#define __SYS__AP1Rx_EL2(x)		sys_reg(3, 4, 12, 9, x)
#define SYS_ICH_AP1R0_EL2		__SYS__AP1Rx_EL2(0)
#define SYS_ICH_AP1R1_EL2		__SYS__AP1Rx_EL2(1)
#define SYS_ICH_AP1R2_EL2		__SYS__AP1Rx_EL2(2)
#define SYS_ICH_AP1R3_EL2		__SYS__AP1Rx_EL2(3)

#define SYS_ICH_VSEIR_EL2		sys_reg(3, 4, 12, 9, 4)
#define SYS_ICC_SRE_EL2			sys_reg(3, 4, 12, 9, 5)
#define SYS_ICH_HCR_EL2			sys_reg(3, 4, 12, 11, 0)
#define SYS_ICH_VTR_EL2			sys_reg(3, 4, 12, 11, 1)
#define SYS_ICH_MISR_EL2		sys_reg(3, 4, 12, 11, 2)
#define SYS_ICH_EISR_EL2		sys_reg(3, 4, 12, 11, 3)
#define SYS_ICH_ELSR_EL2		sys_reg(3, 4, 12, 11, 5)
#define SYS_ICH_VMCR_EL2		sys_reg(3, 4, 12, 11, 7)

#define __SYS__LR0_EL2(x)		sys_reg(3, 4, 12, 12, x)
#define SYS_ICH_LR0_EL2			__SYS__LR0_EL2(0)
#define SYS_ICH_LR1_EL2			__SYS__LR0_EL2(1)
#define SYS_ICH_LR2_EL2			__SYS__LR0_EL2(2)
#define SYS_ICH_LR3_EL2			__SYS__LR0_EL2(3)
#define SYS_ICH_LR4_EL2			__SYS__LR0_EL2(4)
#define SYS_ICH_LR5_EL2			__SYS__LR0_EL2(5)
#define SYS_ICH_LR6_EL2			__SYS__LR0_EL2(6)
#define SYS_ICH_LR7_EL2			__SYS__LR0_EL2(7)

#define __SYS__LR8_EL2(x)		sys_reg(3, 4, 12, 13, x)
#define SYS_ICH_LR8_EL2			__SYS__LR8_EL2(0)
#define SYS_ICH_LR9_EL2			__SYS__LR8_EL2(1)
#define SYS_ICH_LR10_EL2		__SYS__LR8_EL2(2)
#define SYS_ICH_LR11_EL2		__SYS__LR8_EL2(3)
#define SYS_ICH_LR12_EL2		__SYS__LR8_EL2(4)
#define SYS_ICH_LR13_EL2		__SYS__LR8_EL2(5)
#define SYS_ICH_LR14_EL2		__SYS__LR8_EL2(6)
#define SYS_ICH_LR15_EL2		__SYS__LR8_EL2(7)

/* Common SCTLR_ELx flags. */
#define SCTLR_ELx_EE    (1 << 25)
#define SCTLR_ELx_IESB	(1 << 21)
#define SCTLR_ELx_WXN	(1 << 19)
#define SCTLR_ELx_I	(1 << 12)
#define SCTLR_ELx_SA	(1 << 3)
#define SCTLR_ELx_C	(1 << 2)
#define SCTLR_ELx_A	(1 << 1)
#define SCTLR_ELx_M	1

#define SCTLR_ELx_FLAGS	(SCTLR_ELx_M  | SCTLR_ELx_A | SCTLR_ELx_C | \
			 SCTLR_ELx_SA | SCTLR_ELx_I | SCTLR_ELx_IESB)

/* SCTLR_EL2 specific flags. */
#define SCTLR_EL2_RES1	((1 << 4)  | (1 << 5)  | (1 << 11) | (1 << 16) | \
			 (1 << 18) | (1 << 22) | (1 << 23) | (1 << 28) | \
			 (1 << 29))
#define SCTLR_EL2_RES0	((1 << 6)  | (1 << 7)  | (1 << 8)  | (1 << 9)  | \
			 (1 << 10) | (1 << 13) | (1 << 14) | (1 << 15) | \
			 (1 << 17) | (1 << 20) | (1 << 24) | (1 << 26) | \
			 (1 << 27) | (1 << 30) | (1 << 31))

#ifdef CONFIG_CPU_BIG_ENDIAN
#define ENDIAN_SET_EL2		SCTLR_ELx_EE
#define ENDIAN_CLEAR_EL2	0
#else
#define ENDIAN_SET_EL2		0
#define ENDIAN_CLEAR_EL2	SCTLR_ELx_EE
#endif

/* SCTLR_EL2 value used for the hyp-stub */
#define SCTLR_EL2_SET	(SCTLR_ELx_IESB   | ENDIAN_SET_EL2   | SCTLR_EL2_RES1)
#define SCTLR_EL2_CLEAR	(SCTLR_ELx_M      | SCTLR_ELx_A    | SCTLR_ELx_C   | \
			 SCTLR_ELx_SA     | SCTLR_ELx_I    | SCTLR_ELx_WXN | \
			 ENDIAN_CLEAR_EL2 | SCTLR_EL2_RES0)

/* Check all the bits are accounted for */
#define SCTLR_EL2_BUILD_BUG_ON_MISSING_BITS	BUILD_BUG_ON((SCTLR_EL2_SET ^ SCTLR_EL2_CLEAR) != ~0)


/* SCTLR_EL1 specific flags. */
#define SCTLR_EL1_UCI		(1 << 26)
#define SCTLR_EL1_E0E		(1 << 24)
#define SCTLR_EL1_SPAN		(1 << 23)
#define SCTLR_EL1_NTWE		(1 << 18)
#define SCTLR_EL1_NTWI		(1 << 16)
#define SCTLR_EL1_UCT		(1 << 15)
#define SCTLR_EL1_DZE		(1 << 14)
#define SCTLR_EL1_UMA		(1 << 9)
#define SCTLR_EL1_SED		(1 << 8)
#define SCTLR_EL1_ITD		(1 << 7)
#define SCTLR_EL1_CP15BEN	(1 << 5)
#define SCTLR_EL1_SA0		(1 << 4)

#define SCTLR_EL1_RES1	((1 << 11) | (1 << 20) | (1 << 22) | (1 << 28) | \
			 (1 << 29))
#define SCTLR_EL1_RES0  ((1 << 6)  | (1 << 10) | (1 << 13) | (1 << 17) | \
			 (1 << 27) | (1 << 30) | (1 << 31))

#ifdef CONFIG_CPU_BIG_ENDIAN
#define ENDIAN_SET_EL1		(SCTLR_EL1_E0E | SCTLR_ELx_EE)
#define ENDIAN_CLEAR_EL1	0
#else
#define ENDIAN_SET_EL1		0
#define ENDIAN_CLEAR_EL1	(SCTLR_EL1_E0E | SCTLR_ELx_EE)
#endif

#define SCTLR_EL1_SET	(SCTLR_ELx_M    | SCTLR_ELx_C    | SCTLR_ELx_SA   |\
			 SCTLR_EL1_SA0  | SCTLR_EL1_SED  | SCTLR_ELx_I    |\
			 SCTLR_EL1_DZE  | SCTLR_EL1_UCT  | SCTLR_EL1_NTWI |\
			 SCTLR_EL1_NTWE | SCTLR_ELx_IESB | SCTLR_EL1_SPAN |\
			 ENDIAN_SET_EL1 | SCTLR_EL1_UCI  | SCTLR_EL1_RES1)
#define SCTLR_EL1_CLEAR	(SCTLR_ELx_A   | SCTLR_EL1_CP15BEN | SCTLR_EL1_ITD    |\
			 SCTLR_EL1_UMA | SCTLR_ELx_WXN     | ENDIAN_CLEAR_EL1 |\
			 SCTLR_EL1_RES0)

/* Check all the bits are accounted for */
#define SCTLR_EL1_BUILD_BUG_ON_MISSING_BITS	BUILD_BUG_ON((SCTLR_EL1_SET ^ SCTLR_EL1_CLEAR) != ~0)

/* id_aa64isar0 */
<<<<<<< HEAD
=======
#define ID_AA64ISAR0_FHM_SHIFT		48
>>>>>>> 661e50bc
#define ID_AA64ISAR0_DP_SHIFT		44
#define ID_AA64ISAR0_SM4_SHIFT		40
#define ID_AA64ISAR0_SM3_SHIFT		36
#define ID_AA64ISAR0_SHA3_SHIFT		32
#define ID_AA64ISAR0_RDM_SHIFT		28
#define ID_AA64ISAR0_ATOMICS_SHIFT	20
#define ID_AA64ISAR0_CRC32_SHIFT	16
#define ID_AA64ISAR0_SHA2_SHIFT		12
#define ID_AA64ISAR0_SHA1_SHIFT		8
#define ID_AA64ISAR0_AES_SHIFT		4

/* id_aa64isar1 */
#define ID_AA64ISAR1_LRCPC_SHIFT	20
#define ID_AA64ISAR1_FCMA_SHIFT		16
#define ID_AA64ISAR1_JSCVT_SHIFT	12
#define ID_AA64ISAR1_DPB_SHIFT		0

/* id_aa64pfr0 */
<<<<<<< HEAD
#define ID_AA64PFR0_SVE_SHIFT		32
=======
#define ID_AA64PFR0_CSV3_SHIFT		60
#define ID_AA64PFR0_CSV2_SHIFT		56
#define ID_AA64PFR0_SVE_SHIFT		32
#define ID_AA64PFR0_RAS_SHIFT		28
>>>>>>> 661e50bc
#define ID_AA64PFR0_GIC_SHIFT		24
#define ID_AA64PFR0_ASIMD_SHIFT		20
#define ID_AA64PFR0_FP_SHIFT		16
#define ID_AA64PFR0_EL3_SHIFT		12
#define ID_AA64PFR0_EL2_SHIFT		8
#define ID_AA64PFR0_EL1_SHIFT		4
#define ID_AA64PFR0_EL0_SHIFT		0

#define ID_AA64PFR0_SVE			0x1
<<<<<<< HEAD
=======
#define ID_AA64PFR0_RAS_V1		0x1
>>>>>>> 661e50bc
#define ID_AA64PFR0_FP_NI		0xf
#define ID_AA64PFR0_FP_SUPPORTED	0x0
#define ID_AA64PFR0_ASIMD_NI		0xf
#define ID_AA64PFR0_ASIMD_SUPPORTED	0x0
#define ID_AA64PFR0_EL1_64BIT_ONLY	0x1
#define ID_AA64PFR0_EL0_64BIT_ONLY	0x1
#define ID_AA64PFR0_EL0_32BIT_64BIT	0x2

/* id_aa64mmfr0 */
#define ID_AA64MMFR0_TGRAN4_SHIFT	28
#define ID_AA64MMFR0_TGRAN64_SHIFT	24
#define ID_AA64MMFR0_TGRAN16_SHIFT	20
#define ID_AA64MMFR0_BIGENDEL0_SHIFT	16
#define ID_AA64MMFR0_SNSMEM_SHIFT	12
#define ID_AA64MMFR0_BIGENDEL_SHIFT	8
#define ID_AA64MMFR0_ASID_SHIFT		4
#define ID_AA64MMFR0_PARANGE_SHIFT	0

#define ID_AA64MMFR0_TGRAN4_NI		0xf
#define ID_AA64MMFR0_TGRAN4_SUPPORTED	0x0
#define ID_AA64MMFR0_TGRAN64_NI		0xf
#define ID_AA64MMFR0_TGRAN64_SUPPORTED	0x0
#define ID_AA64MMFR0_TGRAN16_NI		0x0
#define ID_AA64MMFR0_TGRAN16_SUPPORTED	0x1
#define ID_AA64MMFR0_PARANGE_48		0x5
#define ID_AA64MMFR0_PARANGE_52		0x6

#ifdef CONFIG_ARM64_PA_BITS_52
#define ID_AA64MMFR0_PARANGE_MAX	ID_AA64MMFR0_PARANGE_52
#else
#define ID_AA64MMFR0_PARANGE_MAX	ID_AA64MMFR0_PARANGE_48
#endif

/* id_aa64mmfr1 */
#define ID_AA64MMFR1_PAN_SHIFT		20
#define ID_AA64MMFR1_LOR_SHIFT		16
#define ID_AA64MMFR1_HPD_SHIFT		12
#define ID_AA64MMFR1_VHE_SHIFT		8
#define ID_AA64MMFR1_VMIDBITS_SHIFT	4
#define ID_AA64MMFR1_HADBS_SHIFT	0

#define ID_AA64MMFR1_VMIDBITS_8		0
#define ID_AA64MMFR1_VMIDBITS_16	2

/* id_aa64mmfr2 */
#define ID_AA64MMFR2_LVA_SHIFT		16
#define ID_AA64MMFR2_IESB_SHIFT		12
#define ID_AA64MMFR2_LSM_SHIFT		8
#define ID_AA64MMFR2_UAO_SHIFT		4
#define ID_AA64MMFR2_CNP_SHIFT		0

/* id_aa64dfr0 */
#define ID_AA64DFR0_PMSVER_SHIFT	32
#define ID_AA64DFR0_CTX_CMPS_SHIFT	28
#define ID_AA64DFR0_WRPS_SHIFT		20
#define ID_AA64DFR0_BRPS_SHIFT		12
#define ID_AA64DFR0_PMUVER_SHIFT	8
#define ID_AA64DFR0_TRACEVER_SHIFT	4
#define ID_AA64DFR0_DEBUGVER_SHIFT	0

#define ID_ISAR5_RDM_SHIFT		24
#define ID_ISAR5_CRC32_SHIFT		16
#define ID_ISAR5_SHA2_SHIFT		12
#define ID_ISAR5_SHA1_SHIFT		8
#define ID_ISAR5_AES_SHIFT		4
#define ID_ISAR5_SEVL_SHIFT		0

#define MVFR0_FPROUND_SHIFT		28
#define MVFR0_FPSHVEC_SHIFT		24
#define MVFR0_FPSQRT_SHIFT		20
#define MVFR0_FPDIVIDE_SHIFT		16
#define MVFR0_FPTRAP_SHIFT		12
#define MVFR0_FPDP_SHIFT		8
#define MVFR0_FPSP_SHIFT		4
#define MVFR0_SIMD_SHIFT		0

#define MVFR1_SIMDFMAC_SHIFT		28
#define MVFR1_FPHP_SHIFT		24
#define MVFR1_SIMDHP_SHIFT		20
#define MVFR1_SIMDSP_SHIFT		16
#define MVFR1_SIMDINT_SHIFT		12
#define MVFR1_SIMDLS_SHIFT		8
#define MVFR1_FPDNAN_SHIFT		4
#define MVFR1_FPFTZ_SHIFT		0


#define ID_AA64MMFR0_TGRAN4_SHIFT	28
#define ID_AA64MMFR0_TGRAN64_SHIFT	24
#define ID_AA64MMFR0_TGRAN16_SHIFT	20

#define ID_AA64MMFR0_TGRAN4_NI		0xf
#define ID_AA64MMFR0_TGRAN4_SUPPORTED	0x0
#define ID_AA64MMFR0_TGRAN64_NI		0xf
#define ID_AA64MMFR0_TGRAN64_SUPPORTED	0x0
#define ID_AA64MMFR0_TGRAN16_NI		0x0
#define ID_AA64MMFR0_TGRAN16_SUPPORTED	0x1

#if defined(CONFIG_ARM64_4K_PAGES)
#define ID_AA64MMFR0_TGRAN_SHIFT	ID_AA64MMFR0_TGRAN4_SHIFT
#define ID_AA64MMFR0_TGRAN_SUPPORTED	ID_AA64MMFR0_TGRAN4_SUPPORTED
#elif defined(CONFIG_ARM64_16K_PAGES)
#define ID_AA64MMFR0_TGRAN_SHIFT	ID_AA64MMFR0_TGRAN16_SHIFT
#define ID_AA64MMFR0_TGRAN_SUPPORTED	ID_AA64MMFR0_TGRAN16_SUPPORTED
#elif defined(CONFIG_ARM64_64K_PAGES)
#define ID_AA64MMFR0_TGRAN_SHIFT	ID_AA64MMFR0_TGRAN64_SHIFT
#define ID_AA64MMFR0_TGRAN_SUPPORTED	ID_AA64MMFR0_TGRAN64_SUPPORTED
#endif


/*
 * The ZCR_ELx_LEN_* definitions intentionally include bits [8:4] which
 * are reserved by the SVE architecture for future expansion of the LEN
 * field, with compatible semantics.
 */
#define ZCR_ELx_LEN_SHIFT	0
#define ZCR_ELx_LEN_SIZE	9
#define ZCR_ELx_LEN_MASK	0x1ff

#define CPACR_EL1_ZEN_EL1EN	(1 << 16) /* enable EL1 access */
#define CPACR_EL1_ZEN_EL0EN	(1 << 17) /* enable EL0 access, if EL1EN set */
#define CPACR_EL1_ZEN		(CPACR_EL1_ZEN_EL1EN | CPACR_EL1_ZEN_EL0EN)


/* Safe value for MPIDR_EL1: Bit31:RES1, Bit30:U:0, Bit24:MT:0 */
#define SYS_MPIDR_SAFE_VAL		(1UL << 31)

#ifdef __ASSEMBLY__

	.irp	num,0,1,2,3,4,5,6,7,8,9,10,11,12,13,14,15,16,17,18,19,20,21,22,23,24,25,26,27,28,29,30
	.equ	.L__reg_num_x\num, \num
	.endr
	.equ	.L__reg_num_xzr, 31

	.macro	mrs_s, rt, sreg
	 __emit_inst(0xd5200000|(\sreg)|(.L__reg_num_\rt))
	.endm

	.macro	msr_s, sreg, rt
	__emit_inst(0xd5000000|(\sreg)|(.L__reg_num_\rt))
	.endm

#else

#include <linux/build_bug.h>
#include <linux/types.h>

asm(
"	.irp	num,0,1,2,3,4,5,6,7,8,9,10,11,12,13,14,15,16,17,18,19,20,21,22,23,24,25,26,27,28,29,30\n"
"	.equ	.L__reg_num_x\\num, \\num\n"
"	.endr\n"
"	.equ	.L__reg_num_xzr, 31\n"
"\n"
"	.macro	mrs_s, rt, sreg\n"
	__emit_inst(0xd5200000|(\\sreg)|(.L__reg_num_\\rt))
"	.endm\n"
"\n"
"	.macro	msr_s, sreg, rt\n"
	__emit_inst(0xd5000000|(\\sreg)|(.L__reg_num_\\rt))
"	.endm\n"
);

/*
 * Unlike read_cpuid, calls to read_sysreg are never expected to be
 * optimized away or replaced with synthetic values.
 */
#define read_sysreg(r) ({					\
	u64 __val;						\
	asm volatile("mrs %0, " __stringify(r) : "=r" (__val));	\
	__val;							\
})

/*
 * The "Z" constraint normally means a zero immediate, but when combined with
 * the "%x0" template means XZR.
 */
#define write_sysreg(v, r) do {					\
	u64 __val = (u64)(v);					\
	asm volatile("msr " __stringify(r) ", %x0"		\
		     : : "rZ" (__val));				\
} while (0)

/*
 * For registers without architectural names, or simply unsupported by
 * GAS.
 */
#define read_sysreg_s(r) ({						\
	u64 __val;							\
	asm volatile("mrs_s %0, " __stringify(r) : "=r" (__val));	\
	__val;								\
})

#define write_sysreg_s(v, r) do {					\
	u64 __val = (u64)(v);						\
	asm volatile("msr_s " __stringify(r) ", %x0" : : "rZ" (__val));	\
} while (0)

static inline void config_sctlr_el1(u32 clear, u32 set)
{
	u32 val;

	SCTLR_EL2_BUILD_BUG_ON_MISSING_BITS;
	SCTLR_EL1_BUILD_BUG_ON_MISSING_BITS;

	val = read_sysreg(sctlr_el1);
	val &= ~clear;
	val |= set;
	write_sysreg(val, sctlr_el1);
}

#endif

#endif	/* __ASM_SYSREG_H */<|MERGE_RESOLUTION|>--- conflicted
+++ resolved
@@ -490,10 +490,7 @@
 #define SCTLR_EL1_BUILD_BUG_ON_MISSING_BITS	BUILD_BUG_ON((SCTLR_EL1_SET ^ SCTLR_EL1_CLEAR) != ~0)
 
 /* id_aa64isar0 */
-<<<<<<< HEAD
-=======
 #define ID_AA64ISAR0_FHM_SHIFT		48
->>>>>>> 661e50bc
 #define ID_AA64ISAR0_DP_SHIFT		44
 #define ID_AA64ISAR0_SM4_SHIFT		40
 #define ID_AA64ISAR0_SM3_SHIFT		36
@@ -512,14 +509,10 @@
 #define ID_AA64ISAR1_DPB_SHIFT		0
 
 /* id_aa64pfr0 */
-<<<<<<< HEAD
-#define ID_AA64PFR0_SVE_SHIFT		32
-=======
 #define ID_AA64PFR0_CSV3_SHIFT		60
 #define ID_AA64PFR0_CSV2_SHIFT		56
 #define ID_AA64PFR0_SVE_SHIFT		32
 #define ID_AA64PFR0_RAS_SHIFT		28
->>>>>>> 661e50bc
 #define ID_AA64PFR0_GIC_SHIFT		24
 #define ID_AA64PFR0_ASIMD_SHIFT		20
 #define ID_AA64PFR0_FP_SHIFT		16
@@ -529,10 +522,7 @@
 #define ID_AA64PFR0_EL0_SHIFT		0
 
 #define ID_AA64PFR0_SVE			0x1
-<<<<<<< HEAD
-=======
 #define ID_AA64PFR0_RAS_V1		0x1
->>>>>>> 661e50bc
 #define ID_AA64PFR0_FP_NI		0xf
 #define ID_AA64PFR0_FP_SUPPORTED	0x0
 #define ID_AA64PFR0_ASIMD_NI		0xf
