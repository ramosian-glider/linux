--- conflicted
+++ resolved
@@ -1054,11 +1054,7 @@
 		struct page *page = __gfn_to_page(kvm, gfn, write);
 		void *maddr;
 		unsigned long num_tags;
-<<<<<<< HEAD
-		struct page *page;
 		struct folio *folio;
-=======
->>>>>>> 9ee62c33
 
 		if (!page) {
 			ret = -EFAULT;
@@ -1101,17 +1097,12 @@
 			/* uaccess failed, don't leave stale tags */
 			if (num_tags != MTE_GRANULES_PER_PAGE)
 				mte_clear_page_tags(maddr);
-<<<<<<< HEAD
 			if (folio_test_hugetlb(folio))
 				folio_set_hugetlb_mte_tagged(folio);
 			else
 				set_page_mte_tagged(page);
 
-			kvm_release_pfn_dirty(pfn);
-=======
-			set_page_mte_tagged(page);
 			kvm_release_page_dirty(page);
->>>>>>> 9ee62c33
 		}
 
 		if (num_tags != MTE_GRANULES_PER_PAGE) {
