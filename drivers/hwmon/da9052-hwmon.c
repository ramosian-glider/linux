--- conflicted
+++ resolved
@@ -469,11 +469,6 @@
 
 	if (hwmon->tsi_as_adc)
 		da9052_free_irq(hwmon->da9052, DA9052_IRQ_TSIREADY, hwmon);
-<<<<<<< HEAD
-		regulator_disable(hwmon->tsiref);
-	}
-=======
->>>>>>> 0c383648
 }
 
 static struct platform_driver da9052_hwmon_driver = {
