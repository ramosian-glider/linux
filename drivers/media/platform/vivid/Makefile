vivid-objs := vivid-core.o vivid-ctrls.o vivid-vid-common.o vivid-vbi-gen.o \
		vivid-vid-cap.o vivid-vid-out.o vivid-kthread-cap.o vivid-kthread-out.o \
		vivid-radio-rx.o vivid-radio-tx.o vivid-radio-common.o \
		vivid-rds-gen.o vivid-sdr-cap.o vivid-vbi-cap.o vivid-vbi-out.o \
		vivid-osd.o
<<<<<<< HEAD
=======
ifeq ($(CONFIG_VIDEO_VIVID_CEC),y)
  vivid-objs += vivid-cec.o
endif

>>>>>>> c7169ad5
obj-$(CONFIG_VIDEO_VIVID) += vivid.o<|MERGE_RESOLUTION|>--- conflicted
+++ resolved
@@ -3,11 +3,8 @@
 		vivid-radio-rx.o vivid-radio-tx.o vivid-radio-common.o \
 		vivid-rds-gen.o vivid-sdr-cap.o vivid-vbi-cap.o vivid-vbi-out.o \
 		vivid-osd.o
-<<<<<<< HEAD
-=======
 ifeq ($(CONFIG_VIDEO_VIVID_CEC),y)
   vivid-objs += vivid-cec.o
 endif
 
->>>>>>> c7169ad5
 obj-$(CONFIG_VIDEO_VIVID) += vivid.o