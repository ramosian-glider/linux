--- conflicted
+++ resolved
@@ -2636,16 +2636,6 @@
 		if (ret)
 			return ret;
 
-<<<<<<< HEAD
-		if (old_dbuf_state->joined_mbus != new_dbuf_state->joined_mbus) {
-			/* TODO: Implement vblank synchronized MBUS joining changes */
-			ret = intel_modeset_all_pipes_late(state, "MBUS joining change");
-			if (ret)
-				return ret;
-		}
-
-=======
->>>>>>> 0c383648
 		drm_dbg_kms(&i915->drm,
 			    "Enabled dbuf slices 0x%x -> 0x%x (total dbuf slices 0x%x), mbus joined? %s->%s\n",
 			    old_dbuf_state->enabled_slices,
