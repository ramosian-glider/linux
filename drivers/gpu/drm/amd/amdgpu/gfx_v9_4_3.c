--- conflicted
+++ resolved
@@ -680,40 +680,6 @@
 	.ih_node_to_logical_xcc = &gfx_v9_4_3_ih_to_xcc_inst,
 };
 
-<<<<<<< HEAD
-static int gfx_v9_4_3_aca_bank_generate_report(struct aca_handle *handle,
-					       struct aca_bank *bank, enum aca_error_type type,
-					       struct aca_bank_report *report, void *data)
-{
-	u64 status, misc0;
-	u32 instlo;
-	int ret;
-
-	status = bank->regs[ACA_REG_IDX_STATUS];
-	if ((type == ACA_ERROR_TYPE_UE &&
-	     ACA_REG__STATUS__ERRORCODEEXT(status) == ACA_EXTERROR_CODE_FAULT) ||
-	    (type == ACA_ERROR_TYPE_CE &&
-	     ACA_REG__STATUS__ERRORCODEEXT(status) == ACA_EXTERROR_CODE_CE)) {
-
-		ret = aca_bank_info_decode(bank, &report->info);
-		if (ret)
-			return ret;
-
-		/* NOTE: overwrite info.die_id with xcd id for gfx */
-		instlo = ACA_REG__IPID__INSTANCEIDLO(bank->regs[ACA_REG_IDX_IPID]);
-		instlo &= GENMASK(31, 1);
-		report->info.die_id = instlo == mmSMNAID_XCD0_MCA_SMU ? 0 : 1;
-
-		misc0 = bank->regs[ACA_REG_IDX_MISC0];
-		report->count[type] = ACA_REG__MISC0__ERRCNT(misc0);
-	}
-
-	return 0;
-}
-
-static bool gfx_v9_4_3_aca_bank_is_valid(struct aca_handle *handle, struct aca_bank *bank,
-					 enum aca_error_type type, void *data)
-=======
 static int gfx_v9_4_3_aca_bank_parser(struct aca_handle *handle,
 				      struct aca_bank *bank, enum aca_smu_type type,
 				      void *data)
@@ -752,7 +718,6 @@
 
 static bool gfx_v9_4_3_aca_bank_is_valid(struct aca_handle *handle, struct aca_bank *bank,
 					 enum aca_smu_type type, void *data)
->>>>>>> 0c383648
 {
 	u32 instlo;
 
@@ -771,11 +736,7 @@
 }
 
 static const struct aca_bank_ops gfx_v9_4_3_aca_bank_ops = {
-<<<<<<< HEAD
-	.aca_bank_generate_report = gfx_v9_4_3_aca_bank_generate_report,
-=======
 	.aca_bank_parser = gfx_v9_4_3_aca_bank_parser,
->>>>>>> 0c383648
 	.aca_bank_is_valid = gfx_v9_4_3_aca_bank_is_valid,
 };
 
@@ -4234,13 +4195,8 @@
 static int gfx_v9_4_3_get_cu_info(struct amdgpu_device *adev,
 				 struct amdgpu_cu_info *cu_info)
 {
-<<<<<<< HEAD
-	int i, j, k, counter, xcc_id, active_cu_number = 0;
-	u32 mask, bitmap, ao_bitmap, ao_cu_mask = 0;
-=======
 	int i, j, k, prev_counter, counter, xcc_id, active_cu_number = 0;
 	u32 mask, bitmap, ao_bitmap, ao_cu_mask = 0, tmp;
->>>>>>> 0c383648
 	unsigned disable_masks[4 * 4];
 	bool is_symmetric_cus;
 
@@ -4260,10 +4216,7 @@
 
 	mutex_lock(&adev->grbm_idx_mutex);
 	for (xcc_id = 0; xcc_id < NUM_XCC(adev->gfx.xcc_mask); xcc_id++) {
-<<<<<<< HEAD
-=======
 		is_symmetric_cus = true;
->>>>>>> 0c383648
 		for (i = 0; i < adev->gfx.config.max_shader_engines; i++) {
 			for (j = 0; j < adev->gfx.config.max_sh_per_se; j++) {
 				mask = 1;
@@ -4291,8 +4244,6 @@
 					ao_cu_mask |= (ao_bitmap << (i * 16 + j * 8));
 				cu_info->ao_cu_bitmap[i][j] = ao_bitmap;
 			}
-<<<<<<< HEAD
-=======
 			if (i && is_symmetric_cus && prev_counter != counter)
 				is_symmetric_cus = false;
 			prev_counter = counter;
@@ -4302,7 +4253,6 @@
 			tmp = REG_SET_FIELD(tmp, CP_CPC_DEBUG, CPC_HARVESTING_RELAUNCH_DISABLE, 1);
 			tmp = REG_SET_FIELD(tmp, CP_CPC_DEBUG, CPC_HARVESTING_DISPATCH_DISABLE, 1);
 			WREG32_SOC15(GC, GET_INST(GC, xcc_id), regCP_CPC_DEBUG, tmp);
->>>>>>> 0c383648
 		}
 		gfx_v9_4_3_xcc_select_se_sh(adev, 0xffffffff, 0xffffffff, 0xffffffff,
 					    xcc_id);
