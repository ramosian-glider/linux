--- conflicted
+++ resolved
@@ -681,28 +681,23 @@
 		return -ESRCH;
 
 	mmap_read_lock(mm);
-<<<<<<< HEAD
 	vma = vma_lookup(mm, start);
 	if (unlikely(!vma)) {
-=======
-	vma = find_vma(mm, start);
-	mmap_read_unlock(mm);
-	if (unlikely(!vma || start < vma->vm_start)) {
->>>>>>> 8a02ea42
 		r = -EFAULT;
-		goto out_putmm;
+		goto out_unlock;
 	}
 	if (unlikely((gtt->userflags & AMDGPU_GEM_USERPTR_ANONONLY) &&
 		vma->vm_file)) {
 		r = -EPERM;
-		goto out_putmm;
+		goto out_unlock;
 	}
 
 	readonly = amdgpu_ttm_tt_is_readonly(ttm);
 	r = amdgpu_hmm_range_get_pages(&bo->notifier, mm, pages, start,
 				       ttm->num_pages, &gtt->range, readonly,
-				       false);
-out_putmm:
+				       true);
+out_unlock:
+	mmap_read_unlock(mm);
 	mmput(mm);
 
 	return r;
