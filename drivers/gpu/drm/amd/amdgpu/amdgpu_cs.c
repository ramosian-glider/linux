--- conflicted
+++ resolved
@@ -577,16 +577,6 @@
 		struct amdgpu_bo *bo = ttm_to_amdgpu_bo(e->tv.bo);
 
 		e->bo_va = amdgpu_vm_bo_find(vm, bo);
-	}
-
-	/* Move fence waiting after getting reservation lock of
-	 * PD root. Then there is no need on a ctx mutex lock.
-	 */
-	r = amdgpu_ctx_wait_prev_fence(p->ctx, p->entity);
-	if (unlikely(r != 0)) {
-		if (r != -ERESTARTSYS)
-			DRM_ERROR("amdgpu_ctx_wait_prev_fence failed.\n");
-		goto error_validate;
 	}
 
 	/* Move fence waiting after getting reservation lock of
@@ -1282,30 +1272,9 @@
 
 	amdgpu_vm_move_to_lru_tail(p->adev, &fpriv->vm);
 
-<<<<<<< HEAD
-	amdgpu_bo_list_for_each_entry(e, p->bo_list) {
-		struct dma_resv *resv = e->tv.bo->base.resv;
-		struct dma_fence_chain *chain = e->chain;
-
-		if (!chain)
-			continue;
-
-		/*
-		 * Work around dma_resv shortcomings by wrapping up the
-		 * submission in a dma_fence_chain and add it as exclusive
-		 * fence.
-		 */
-		dma_fence_chain_init(chain, dma_resv_excl_fence(resv),
-				     dma_fence_get(p->fence), 1);
-
-		rcu_assign_pointer(resv->fence_excl, &chain->base);
-		e->chain = NULL;
-	}
-=======
 	/* Make sure all BOs are remembered as writers */
 	amdgpu_bo_list_for_each_entry(e, p->bo_list)
 		e->tv.num_shared = 0;
->>>>>>> 88084a3d
 
 	ttm_eu_fence_buffer_objects(&p->ticket, &p->validated, p->fence);
 	mutex_unlock(&p->adev->notifier_lock);
