--- conflicted
+++ resolved
@@ -641,18 +641,9 @@
 
 	switch (acb->adapter_type) {
 	case ACB_ADAPTER_TYPE_B: {
-<<<<<<< HEAD
-		struct MessageUnit_B *reg;
-		acb->roundup_ccbsize = roundup(sizeof(struct MessageUnit_B), 32);
-		dma_coherent = dma_alloc_coherent(&pdev->dev,
-						  acb->roundup_ccbsize,
-						  &dma_coherent_handle,
-						  GFP_KERNEL);
-=======
 		acb->ioqueue_size = roundup(sizeof(struct MessageUnit_B), 32);
 		dma_coherent = dma_alloc_coherent(&pdev->dev, acb->ioqueue_size,
 			&dma_coherent_handle, GFP_KERNEL);
->>>>>>> 26af1a36
 		if (!dma_coherent) {
 			pr_notice("arcmsr%d: DMA allocation failed\n", acb->host->host_no);
 			return false;
@@ -664,19 +655,9 @@
 		}
 		break;
 	case ACB_ADAPTER_TYPE_D: {
-<<<<<<< HEAD
-		struct MessageUnit_D *reg;
-
-		acb->roundup_ccbsize = roundup(sizeof(struct MessageUnit_D), 32);
-		dma_coherent = dma_alloc_coherent(&pdev->dev,
-						  acb->roundup_ccbsize,
-						  &dma_coherent_handle,
-						  GFP_KERNEL);
-=======
 		acb->ioqueue_size = roundup(sizeof(struct MessageUnit_D), 32);
 		dma_coherent = dma_alloc_coherent(&pdev->dev, acb->ioqueue_size,
 			&dma_coherent_handle, GFP_KERNEL);
->>>>>>> 26af1a36
 		if (!dma_coherent) {
 			pr_notice("arcmsr%d: DMA allocation failed\n", acb->host->host_no);
 			return false;
@@ -690,17 +671,9 @@
 	case ACB_ADAPTER_TYPE_E: {
 		uint32_t completeQ_size;
 		completeQ_size = sizeof(struct deliver_completeQ) * ARCMSR_MAX_HBE_DONEQUEUE + 128;
-<<<<<<< HEAD
-		acb->roundup_ccbsize = roundup(completeQ_size, 32);
-		dma_coherent = dma_alloc_coherent(&pdev->dev,
-						  acb->roundup_ccbsize,
-						  &dma_coherent_handle,
-						  GFP_KERNEL);
-=======
 		acb->ioqueue_size = roundup(completeQ_size, 32);
 		dma_coherent = dma_alloc_coherent(&pdev->dev, acb->ioqueue_size,
 			&dma_coherent_handle, GFP_KERNEL);
->>>>>>> 26af1a36
 		if (!dma_coherent){
 			pr_notice("arcmsr%d: DMA allocation failed\n", acb->host->host_no);
 			return false;
