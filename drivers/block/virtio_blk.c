--- conflicted
+++ resolved
@@ -1543,11 +1543,7 @@
 	 */
 	if (IS_ENABLED(CONFIG_BLK_DEV_ZONED) && lim.zoned) {
 		blk_queue_flag_set(QUEUE_FLAG_ZONE_RESETALL, vblk->disk->queue);
-<<<<<<< HEAD
-		err = blk_revalidate_disk_zones(vblk->disk, NULL);
-=======
 		err = blk_revalidate_disk_zones(vblk->disk);
->>>>>>> 0c383648
 		if (err)
 			goto out_cleanup_disk;
 	}
