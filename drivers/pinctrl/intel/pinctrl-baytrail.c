--- conflicted
+++ resolved
@@ -1136,10 +1136,6 @@
 		void __iomem *conf_reg, *val_reg;
 		const char *pull_str = NULL;
 		const char *pull = NULL;
-<<<<<<< HEAD
-		unsigned long flags;
-=======
->>>>>>> 1b09c2b8
 		unsigned int pin;
 
 		pin = vg->soc->pins[i].number;
