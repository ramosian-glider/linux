// SPDX-License-Identifier: Apache-2.0 OR MIT

//! API to safely and fallibly initialize pinned `struct`s using in-place constructors.
//!
//! It also allows in-place initialization of big `struct`s that would otherwise produce a stack
//! overflow.
//!
//! Most `struct`s from the [`sync`] module need to be pinned, because they contain self-referential
//! `struct`s from C. [Pinning][pinning] is Rust's way of ensuring data does not move.
//!
//! # Overview
//!
//! To initialize a `struct` with an in-place constructor you will need two things:
//! - an in-place constructor,
//! - a memory location that can hold your `struct` (this can be the [stack], an [`Arc<T>`],
//!   [`UniqueArc<T>`], [`Box<T>`] or any other smart pointer that implements [`InPlaceInit`]).
//!
//! To get an in-place constructor there are generally three options:
//! - directly creating an in-place constructor using the [`pin_init!`] macro,
//! - a custom function/macro returning an in-place constructor provided by someone else,
//! - using the unsafe function [`pin_init_from_closure()`] to manually create an initializer.
//!
//! Aside from pinned initialization, this API also supports in-place construction without pinning,
//! the macros/types/functions are generally named like the pinned variants without the `pin`
//! prefix.
//!
//! # Examples
//!
//! ## Using the [`pin_init!`] macro
//!
//! If you want to use [`PinInit`], then you will have to annotate your `struct` with
//! `#[`[`pin_data`]`]`. It is a macro that uses `#[pin]` as a marker for
//! [structurally pinned fields]. After doing this, you can then create an in-place constructor via
//! [`pin_init!`]. The syntax is almost the same as normal `struct` initializers. The difference is
//! that you need to write `<-` instead of `:` for fields that you want to initialize in-place.
//!
//! ```rust
//! # #![allow(clippy::disallowed_names, clippy::new_ret_no_self)]
//! use kernel::{prelude::*, sync::Mutex, new_mutex};
//! # use core::pin::Pin;
//! #[pin_data]
//! struct Foo {
//!     #[pin]
//!     a: Mutex<usize>,
//!     b: u32,
//! }
//!
//! let foo = pin_init!(Foo {
//!     a <- new_mutex!(42, "Foo::a"),
//!     b: 24,
//! });
//! ```
//!
//! `foo` now is of the type [`impl PinInit<Foo>`]. We can now use any smart pointer that we like
//! (or just the stack) to actually initialize a `Foo`:
//!
//! ```rust
//! # #![allow(clippy::disallowed_names, clippy::new_ret_no_self)]
//! # use kernel::{prelude::*, sync::Mutex, new_mutex};
//! # use core::pin::Pin;
//! # #[pin_data]
//! # struct Foo {
//! #     #[pin]
//! #     a: Mutex<usize>,
//! #     b: u32,
//! # }
//! # let foo = pin_init!(Foo {
//! #     a <- new_mutex!(42, "Foo::a"),
//! #     b: 24,
//! # });
//! let foo: Result<Pin<Box<Foo>>> = Box::pin_init(foo);
//! ```
//!
//! For more information see the [`pin_init!`] macro.
//!
//! ## Using a custom function/macro that returns an initializer
//!
//! Many types from the kernel supply a function/macro that returns an initializer, because the
//! above method only works for types where you can access the fields.
//!
//! ```rust
//! # use kernel::{new_mutex, sync::{Arc, Mutex}};
//! let mtx: Result<Arc<Mutex<usize>>> = Arc::pin_init(new_mutex!(42, "example::mtx"));
//! ```
//!
//! To declare an init macro/function you just return an [`impl PinInit<T, E>`]:
//!
//! ```rust
//! # #![allow(clippy::disallowed_names, clippy::new_ret_no_self)]
//! # use kernel::{sync::Mutex, prelude::*, new_mutex, init::PinInit, try_pin_init};
//! #[pin_data]
//! struct DriverData {
//!     #[pin]
//!     status: Mutex<i32>,
//!     buffer: Box<[u8; 1_000_000]>,
//! }
//!
//! impl DriverData {
//!     fn new() -> impl PinInit<Self, Error> {
//!         try_pin_init!(Self {
//!             status <- new_mutex!(0, "DriverData::status"),
//!             buffer: Box::init(kernel::init::zeroed())?,
//!         })
//!     }
//! }
//! ```
//!
//! ## Manual creation of an initializer
//!
//! Often when working with primitives the previous approaches are not sufficient. That is where
//! [`pin_init_from_closure()`] comes in. This `unsafe` function allows you to create a
//! [`impl PinInit<T, E>`] directly from a closure. Of course you have to ensure that the closure
//! actually does the initialization in the correct way. Here are the things to look out for
//! (we are calling the parameter to the closure `slot`):
//! - when the closure returns `Ok(())`, then it has completed the initialization successfully, so
//!   `slot` now contains a valid bit pattern for the type `T`,
//! - when the closure returns `Err(e)`, then the caller may deallocate the memory at `slot`, so
//!   you need to take care to clean up anything if your initialization fails mid-way,
//! - you may assume that `slot` will stay pinned even after the closure returns until `drop` of
//!   `slot` gets called.
//!
//! ```rust
//! # #![allow(unreachable_pub, clippy::disallowed_names)]
//! use kernel::{prelude::*, init, types::Opaque};
//! use core::{ptr::addr_of_mut, marker::PhantomPinned, pin::Pin};
//! # mod bindings {
//! #     #![allow(non_camel_case_types)]
//! #     pub struct foo;
//! #     pub unsafe fn init_foo(_ptr: *mut foo) {}
//! #     pub unsafe fn destroy_foo(_ptr: *mut foo) {}
//! #     pub unsafe fn enable_foo(_ptr: *mut foo, _flags: u32) -> i32 { 0 }
//! # }
//! # // `Error::from_errno` is `pub(crate)` in the `kernel` crate, thus provide a workaround.
//! # trait FromErrno {
//! #     fn from_errno(errno: core::ffi::c_int) -> Error {
//! #         // Dummy error that can be constructed outside the `kernel` crate.
//! #         Error::from(core::fmt::Error)
//! #     }
//! # }
//! # impl FromErrno for Error {}
//! /// # Invariants
//! ///
//! /// `foo` is always initialized
//! #[pin_data(PinnedDrop)]
//! pub struct RawFoo {
//!     #[pin]
//!     foo: Opaque<bindings::foo>,
//!     #[pin]
//!     _p: PhantomPinned,
//! }
//!
//! impl RawFoo {
//!     pub fn new(flags: u32) -> impl PinInit<Self, Error> {
//!         // SAFETY:
//!         // - when the closure returns `Ok(())`, then it has successfully initialized and
//!         //   enabled `foo`,
//!         // - when it returns `Err(e)`, then it has cleaned up before
//!         unsafe {
//!             init::pin_init_from_closure(move |slot: *mut Self| {
//!                 // `slot` contains uninit memory, avoid creating a reference.
//!                 let foo = addr_of_mut!((*slot).foo);
//!
//!                 // Initialize the `foo`
//!                 bindings::init_foo(Opaque::raw_get(foo));
//!
//!                 // Try to enable it.
//!                 let err = bindings::enable_foo(Opaque::raw_get(foo), flags);
//!                 if err != 0 {
//!                     // Enabling has failed, first clean up the foo and then return the error.
//!                     bindings::destroy_foo(Opaque::raw_get(foo));
//!                     return Err(Error::from_errno(err));
//!                 }
//!
//!                 // All fields of `RawFoo` have been initialized, since `_p` is a ZST.
//!                 Ok(())
//!             })
//!         }
//!     }
//! }
//!
//! #[pinned_drop]
//! impl PinnedDrop for RawFoo {
//!     fn drop(self: Pin<&mut Self>) {
//!         // SAFETY: Since `foo` is initialized, destroying is safe.
//!         unsafe { bindings::destroy_foo(self.foo.get()) };
//!     }
//! }
//! ```
//!
//! For the special case where initializing a field is a single FFI-function call that cannot fail,
//! there exist the helper function [`Opaque::ffi_init`]. This function initialize a single
//! [`Opaque`] field by just delegating to the supplied closure. You can use these in combination
//! with [`pin_init!`].
//!
//! For more information on how to use [`pin_init_from_closure()`], take a look at the uses inside
//! the `kernel` crate. The [`sync`] module is a good starting point.
//!
//! [`sync`]: kernel::sync
//! [pinning]: https://doc.rust-lang.org/std/pin/index.html
//! [structurally pinned fields]:
//!     https://doc.rust-lang.org/std/pin/index.html#pinning-is-structural-for-field
//! [stack]: crate::stack_pin_init
//! [`Arc<T>`]: crate::sync::Arc
//! [`impl PinInit<Foo>`]: PinInit
//! [`impl PinInit<T, E>`]: PinInit
//! [`impl Init<T, E>`]: Init
//! [`Opaque`]: kernel::types::Opaque
//! [`Opaque::ffi_init`]: kernel::types::Opaque::ffi_init
//! [`pin_data`]: ::macros::pin_data
//! [`pin_init!`]: crate::pin_init!

use crate::{
    error::{self, Error},
    sync::UniqueArc,
    types::{Opaque, ScopeGuard},
};
use alloc::boxed::Box;
use core::{
    alloc::AllocError,
    cell::UnsafeCell,
    convert::Infallible,
    marker::PhantomData,
    mem::MaybeUninit,
    num::*,
    pin::Pin,
    ptr::{self, NonNull},
};

#[doc(hidden)]
pub mod __internal;
#[doc(hidden)]
pub mod macros;

/// Initialize and pin a type directly on the stack.
///
/// # Examples
///
/// ```rust
/// # #![allow(clippy::disallowed_names, clippy::new_ret_no_self)]
/// # use kernel::{init, macros::pin_data, pin_init, stack_pin_init, init::*, sync::Mutex, new_mutex};
/// # use core::pin::Pin;
/// #[pin_data]
/// struct Foo {
///     #[pin]
///     a: Mutex<usize>,
///     b: Bar,
/// }
///
/// #[pin_data]
/// struct Bar {
///     x: u32,
/// }
///
/// stack_pin_init!(let foo = pin_init!(Foo {
///     a <- new_mutex!(42),
///     b: Bar {
///         x: 64,
///     },
/// }));
/// let foo: Pin<&mut Foo> = foo;
/// pr_info!("a: {}", &*foo.a.lock());
/// ```
///
/// # Syntax
///
/// A normal `let` binding with optional type annotation. The expression is expected to implement
/// [`PinInit`]/[`Init`] with the error type [`Infallible`]. If you want to use a different error
/// type, then use [`stack_try_pin_init!`].
///
/// [`stack_try_pin_init!`]: crate::stack_try_pin_init!
#[macro_export]
macro_rules! stack_pin_init {
    (let $var:ident $(: $t:ty)? = $val:expr) => {
        let val = $val;
        let mut $var = ::core::pin::pin!($crate::init::__internal::StackInit$(::<$t>)?::uninit());
        let mut $var = match $crate::init::__internal::StackInit::init($var, val) {
            Ok(res) => res,
            Err(x) => {
                let x: ::core::convert::Infallible = x;
                match x {}
            }
        };
    };
}

/// Initialize and pin a type directly on the stack.
///
/// # Examples
///
/// ```rust,ignore
/// # #![allow(clippy::disallowed_names, clippy::new_ret_no_self)]
/// # use kernel::{init, pin_init, stack_try_pin_init, init::*, sync::Mutex, new_mutex};
/// # use macros::pin_data;
/// # use core::{alloc::AllocError, pin::Pin};
/// #[pin_data]
/// struct Foo {
///     #[pin]
///     a: Mutex<usize>,
///     b: Box<Bar>,
/// }
///
/// struct Bar {
///     x: u32,
/// }
///
/// stack_try_pin_init!(let foo: Result<Pin<&mut Foo>, AllocError> = pin_init!(Foo {
///     a <- new_mutex!(42),
///     b: Box::try_new(Bar {
///         x: 64,
///     })?,
/// }));
/// let foo = foo.unwrap();
/// pr_info!("a: {}", &*foo.a.lock());
/// ```
///
/// ```rust,ignore
/// # #![allow(clippy::disallowed_names, clippy::new_ret_no_self)]
/// # use kernel::{init, pin_init, stack_try_pin_init, init::*, sync::Mutex, new_mutex};
/// # use macros::pin_data;
/// # use core::{alloc::AllocError, pin::Pin};
/// #[pin_data]
/// struct Foo {
///     #[pin]
///     a: Mutex<usize>,
///     b: Box<Bar>,
/// }
///
/// struct Bar {
///     x: u32,
/// }
///
/// stack_try_pin_init!(let foo: Pin<&mut Foo> =? pin_init!(Foo {
///     a <- new_mutex!(42),
///     b: Box::try_new(Bar {
///         x: 64,
///     })?,
/// }));
/// pr_info!("a: {}", &*foo.a.lock());
/// # Ok::<_, AllocError>(())
/// ```
///
/// # Syntax
///
/// A normal `let` binding with optional type annotation. The expression is expected to implement
/// [`PinInit`]/[`Init`]. This macro assigns a result to the given variable, adding a `?` after the
/// `=` will propagate this error.
#[macro_export]
macro_rules! stack_try_pin_init {
    (let $var:ident $(: $t:ty)? = $val:expr) => {
        let val = $val;
        let mut $var = ::core::pin::pin!($crate::init::__internal::StackInit$(::<$t>)?::uninit());
        let mut $var = $crate::init::__internal::StackInit::init($var, val);
    };
    (let $var:ident $(: $t:ty)? =? $val:expr) => {
        let val = $val;
        let mut $var = ::core::pin::pin!($crate::init::__internal::StackInit$(::<$t>)?::uninit());
        let mut $var = $crate::init::__internal::StackInit::init($var, val)?;
    };
}

/// Construct an in-place, pinned initializer for `struct`s.
///
/// This macro defaults the error to [`Infallible`]. If you need [`Error`], then use
/// [`try_pin_init!`].
///
/// The syntax is almost identical to that of a normal `struct` initializer:
///
/// ```rust
/// # #![allow(clippy::disallowed_names, clippy::new_ret_no_self)]
/// # use kernel::{init, pin_init, macros::pin_data, init::*};
/// # use core::pin::Pin;
/// #[pin_data]
/// struct Foo {
///     a: usize,
///     b: Bar,
/// }
///
/// #[pin_data]
/// struct Bar {
///     x: u32,
/// }
///
/// # fn demo() -> impl PinInit<Foo> {
/// let a = 42;
///
/// let initializer = pin_init!(Foo {
///     a,
///     b: Bar {
///         x: 64,
///     },
/// });
/// # initializer }
/// # Box::pin_init(demo()).unwrap();
/// ```
///
/// Arbitrary Rust expressions can be used to set the value of a variable.
///
/// The fields are initialized in the order that they appear in the initializer. So it is possible
/// to read already initialized fields using raw pointers.
///
/// IMPORTANT: You are not allowed to create references to fields of the struct inside of the
/// initializer.
///
/// # Init-functions
///
/// When working with this API it is often desired to let others construct your types without
/// giving access to all fields. This is where you would normally write a plain function `new`
/// that would return a new instance of your type. With this API that is also possible.
/// However, there are a few extra things to keep in mind.
///
/// To create an initializer function, simply declare it like this:
///
/// ```rust
/// # #![allow(clippy::disallowed_names, clippy::new_ret_no_self)]
/// # use kernel::{init, pin_init, prelude::*, init::*};
/// # use core::pin::Pin;
/// # #[pin_data]
/// # struct Foo {
/// #     a: usize,
/// #     b: Bar,
/// # }
/// # #[pin_data]
/// # struct Bar {
/// #     x: u32,
/// # }
/// impl Foo {
///     fn new() -> impl PinInit<Self> {
///         pin_init!(Self {
///             a: 42,
///             b: Bar {
///                 x: 64,
///             },
///         })
///     }
/// }
/// ```
///
/// Users of `Foo` can now create it like this:
///
/// ```rust
/// # #![allow(clippy::disallowed_names, clippy::new_ret_no_self)]
/// # use kernel::{init, pin_init, macros::pin_data, init::*};
/// # use core::pin::Pin;
/// # #[pin_data]
/// # struct Foo {
/// #     a: usize,
/// #     b: Bar,
/// # }
/// # #[pin_data]
/// # struct Bar {
/// #     x: u32,
/// # }
/// # impl Foo {
/// #     fn new() -> impl PinInit<Self> {
/// #         pin_init!(Self {
/// #             a: 42,
/// #             b: Bar {
/// #                 x: 64,
/// #             },
/// #         })
/// #     }
/// # }
/// let foo = Box::pin_init(Foo::new());
/// ```
///
/// They can also easily embed it into their own `struct`s:
///
/// ```rust
/// # #![allow(clippy::disallowed_names, clippy::new_ret_no_self)]
/// # use kernel::{init, pin_init, macros::pin_data, init::*};
/// # use core::pin::Pin;
/// # #[pin_data]
/// # struct Foo {
/// #     a: usize,
/// #     b: Bar,
/// # }
/// # #[pin_data]
/// # struct Bar {
/// #     x: u32,
/// # }
/// # impl Foo {
/// #     fn new() -> impl PinInit<Self> {
/// #         pin_init!(Self {
/// #             a: 42,
/// #             b: Bar {
/// #                 x: 64,
/// #             },
/// #         })
/// #     }
/// # }
/// #[pin_data]
/// struct FooContainer {
///     #[pin]
///     foo1: Foo,
///     #[pin]
///     foo2: Foo,
///     other: u32,
/// }
///
/// impl FooContainer {
///     fn new(other: u32) -> impl PinInit<Self> {
///         pin_init!(Self {
///             foo1 <- Foo::new(),
///             foo2 <- Foo::new(),
///             other,
///         })
///     }
/// }
/// ```
///
/// Here we see that when using `pin_init!` with `PinInit`, one needs to write `<-` instead of `:`.
/// This signifies that the given field is initialized in-place. As with `struct` initializers, just
/// writing the field (in this case `other`) without `:` or `<-` means `other: other,`.
///
/// # Syntax
///
/// As already mentioned in the examples above, inside of `pin_init!` a `struct` initializer with
/// the following modifications is expected:
/// - Fields that you want to initialize in-place have to use `<-` instead of `:`.
/// - In front of the initializer you can write `&this in` to have access to a [`NonNull<Self>`]
///   pointer named `this` inside of the initializer.
/// - Using struct update syntax one can place `..Zeroable::zeroed()` at the very end of the
///   struct, this initializes every field with 0 and then runs all initializers specified in the
///   body. This can only be done if [`Zeroable`] is implemented for the struct.
///
/// For instance:
///
/// ```rust
<<<<<<< HEAD
/// # use kernel::{macros::pin_data, pin_init};
=======
/// # use kernel::pin_init;
/// # use macros::{Zeroable, pin_data};
>>>>>>> 4af84c6a
/// # use core::{ptr::addr_of_mut, marker::PhantomPinned};
/// #[pin_data]
/// #[derive(Zeroable)]
/// struct Buf {
///     // `ptr` points into `buf`.
///     ptr: *mut u8,
///     buf: [u8; 64],
///     #[pin]
///     pin: PhantomPinned,
/// }
/// pin_init!(&this in Buf {
///     buf: [0; 64],
///     ptr: unsafe { addr_of_mut!((*this.as_ptr()).buf).cast() },
///     pin: PhantomPinned,
/// });
/// pin_init!(Buf {
///     buf: [1; 64],
///     ..Zeroable::zeroed()
/// });
/// ```
///
/// [`try_pin_init!`]: kernel::try_pin_init
/// [`NonNull<Self>`]: core::ptr::NonNull
// For a detailed example of how this macro works, see the module documentation of the hidden
// module `__internal` inside of `init/__internal.rs`.
#[macro_export]
macro_rules! pin_init {
    ($(&$this:ident in)? $t:ident $(::<$($generics:ty),* $(,)?>)? {
        $($fields:tt)*
    }) => {
        $crate::__init_internal!(
            @this($($this)?),
            @typ($t $(::<$($generics),*>)?),
            @fields($($fields)*),
            @error(::core::convert::Infallible),
            @data(PinData, use_data),
            @has_data(HasPinData, __pin_data),
            @construct_closure(pin_init_from_closure),
            @munch_fields($($fields)*),
        )
    };
}

/// Construct an in-place, fallible pinned initializer for `struct`s.
///
/// If the initialization can complete without error (or [`Infallible`]), then use [`pin_init!`].
///
/// You can use the `?` operator or use `return Err(err)` inside the initializer to stop
/// initialization and return the error.
///
/// IMPORTANT: if you have `unsafe` code inside of the initializer you have to ensure that when
/// initialization fails, the memory can be safely deallocated without any further modifications.
///
/// This macro defaults the error to [`Error`].
///
/// The syntax is identical to [`pin_init!`] with the following exception: you can append `? $type`
/// after the `struct` initializer to specify the error type you want to use.
///
/// # Examples
///
/// ```rust
/// # #![feature(new_uninit)]
/// use kernel::{init::{self, PinInit}, error::Error};
/// #[pin_data]
/// struct BigBuf {
///     big: Box<[u8; 1024 * 1024 * 1024]>,
///     small: [u8; 1024 * 1024],
///     ptr: *mut u8,
/// }
///
/// impl BigBuf {
///     fn new() -> impl PinInit<Self, Error> {
///         try_pin_init!(Self {
///             big: Box::init(init::zeroed())?,
///             small: [0; 1024 * 1024],
///             ptr: core::ptr::null_mut(),
///         }? Error)
///     }
/// }
/// ```
// For a detailed example of how this macro works, see the module documentation of the hidden
// module `__internal` inside of `init/__internal.rs`.
#[macro_export]
macro_rules! try_pin_init {
    ($(&$this:ident in)? $t:ident $(::<$($generics:ty),* $(,)?>)? {
        $($fields:tt)*
    }) => {
        $crate::__init_internal!(
            @this($($this)?),
            @typ($t $(::<$($generics),*>)? ),
            @fields($($fields)*),
            @error($crate::error::Error),
            @data(PinData, use_data),
            @has_data(HasPinData, __pin_data),
            @construct_closure(pin_init_from_closure),
            @munch_fields($($fields)*),
        )
    };
    ($(&$this:ident in)? $t:ident $(::<$($generics:ty),* $(,)?>)? {
        $($fields:tt)*
    }? $err:ty) => {
        $crate::__init_internal!(
            @this($($this)?),
            @typ($t $(::<$($generics),*>)? ),
            @fields($($fields)*),
            @error($err),
            @data(PinData, use_data),
            @has_data(HasPinData, __pin_data),
            @construct_closure(pin_init_from_closure),
            @munch_fields($($fields)*),
        )
    };
}

/// Construct an in-place initializer for `struct`s.
///
/// This macro defaults the error to [`Infallible`]. If you need [`Error`], then use
/// [`try_init!`].
///
/// The syntax is identical to [`pin_init!`] and its safety caveats also apply:
/// - `unsafe` code must guarantee either full initialization or return an error and allow
///   deallocation of the memory.
/// - the fields are initialized in the order given in the initializer.
/// - no references to fields are allowed to be created inside of the initializer.
///
/// This initializer is for initializing data in-place that might later be moved. If you want to
/// pin-initialize, use [`pin_init!`].
///
/// [`try_init!`]: crate::try_init!
// For a detailed example of how this macro works, see the module documentation of the hidden
// module `__internal` inside of `init/__internal.rs`.
#[macro_export]
macro_rules! init {
    ($(&$this:ident in)? $t:ident $(::<$($generics:ty),* $(,)?>)? {
        $($fields:tt)*
    }) => {
        $crate::__init_internal!(
            @this($($this)?),
            @typ($t $(::<$($generics),*>)?),
            @fields($($fields)*),
            @error(::core::convert::Infallible),
            @data(InitData, /*no use_data*/),
            @has_data(HasInitData, __init_data),
            @construct_closure(init_from_closure),
            @munch_fields($($fields)*),
        )
    }
}

/// Construct an in-place fallible initializer for `struct`s.
///
/// This macro defaults the error to [`Error`]. If you need [`Infallible`], then use
/// [`init!`].
///
/// The syntax is identical to [`try_pin_init!`]. If you want to specify a custom error,
/// append `? $type` after the `struct` initializer.
/// The safety caveats from [`try_pin_init!`] also apply:
/// - `unsafe` code must guarantee either full initialization or return an error and allow
///   deallocation of the memory.
/// - the fields are initialized in the order given in the initializer.
/// - no references to fields are allowed to be created inside of the initializer.
///
/// # Examples
///
/// ```rust
/// use kernel::{init::{PinInit, zeroed}, error::Error};
/// struct BigBuf {
///     big: Box<[u8; 1024 * 1024 * 1024]>,
///     small: [u8; 1024 * 1024],
/// }
///
/// impl BigBuf {
///     fn new() -> impl Init<Self, Error> {
///         try_init!(Self {
///             big: Box::init(zeroed())?,
///             small: [0; 1024 * 1024],
///         }? Error)
///     }
/// }
/// ```
// For a detailed example of how this macro works, see the module documentation of the hidden
// module `__internal` inside of `init/__internal.rs`.
#[macro_export]
macro_rules! try_init {
    ($(&$this:ident in)? $t:ident $(::<$($generics:ty),* $(,)?>)? {
        $($fields:tt)*
    }) => {
        $crate::__init_internal!(
            @this($($this)?),
            @typ($t $(::<$($generics),*>)?),
            @fields($($fields)*),
            @error($crate::error::Error),
            @data(InitData, /*no use_data*/),
            @has_data(HasInitData, __init_data),
            @construct_closure(init_from_closure),
            @munch_fields($($fields)*),
        )
    };
    ($(&$this:ident in)? $t:ident $(::<$($generics:ty),* $(,)?>)? {
        $($fields:tt)*
    }? $err:ty) => {
        $crate::__init_internal!(
            @this($($this)?),
            @typ($t $(::<$($generics),*>)?),
            @fields($($fields)*),
            @error($err),
            @data(InitData, /*no use_data*/),
            @has_data(HasInitData, __init_data),
            @construct_closure(init_from_closure),
            @munch_fields($($fields)*),
        )
    };
}

/// A pin-initializer for the type `T`.
///
/// To use this initializer, you will need a suitable memory location that can hold a `T`. This can
/// be [`Box<T>`], [`Arc<T>`], [`UniqueArc<T>`] or even the stack (see [`stack_pin_init!`]). Use the
/// [`InPlaceInit::pin_init`] function of a smart pointer like [`Arc<T>`] on this.
///
/// Also see the [module description](self).
///
/// # Safety
///
/// When implementing this type you will need to take great care. Also there are probably very few
/// cases where a manual implementation is necessary. Use [`pin_init_from_closure`] where possible.
///
/// The [`PinInit::__pinned_init`] function
/// - returns `Ok(())` if it initialized every field of `slot`,
/// - returns `Err(err)` if it encountered an error and then cleaned `slot`, this means:
///     - `slot` can be deallocated without UB occurring,
///     - `slot` does not need to be dropped,
///     - `slot` is not partially initialized.
/// - while constructing the `T` at `slot` it upholds the pinning invariants of `T`.
///
/// [`Arc<T>`]: crate::sync::Arc
/// [`Arc::pin_init`]: crate::sync::Arc::pin_init
#[must_use = "An initializer must be used in order to create its value."]
pub unsafe trait PinInit<T: ?Sized, E = Infallible>: Sized {
    /// Initializes `slot`.
    ///
    /// # Safety
    ///
    /// - `slot` is a valid pointer to uninitialized memory.
    /// - the caller does not touch `slot` when `Err` is returned, they are only permitted to
    ///   deallocate.
    /// - `slot` will not move until it is dropped, i.e. it will be pinned.
    unsafe fn __pinned_init(self, slot: *mut T) -> Result<(), E>;

    /// First initializes the value using `self` then calls the function `f` with the initialized
    /// value.
    ///
    /// If `f` returns an error the value is dropped and the initializer will forward the error.
    ///
    /// # Examples
    ///
    /// ```rust
    /// # #![allow(clippy::disallowed_names)]
    /// use kernel::{types::Opaque, init::pin_init_from_closure};
    /// #[repr(C)]
    /// struct RawFoo([u8; 16]);
    /// extern {
    ///     fn init_foo(_: *mut RawFoo);
    /// }
    ///
    /// #[pin_data]
    /// struct Foo {
    ///     #[pin]
    ///     raw: Opaque<RawFoo>,
    /// }
    ///
    /// impl Foo {
    ///     fn setup(self: Pin<&mut Self>) {
    ///         pr_info!("Setting up foo");
    ///     }
    /// }
    ///
    /// let foo = pin_init!(Foo {
    ///     raw <- unsafe {
    ///         Opaque::ffi_init(|s| {
    ///             init_foo(s);
    ///         })
    ///     },
    /// }).pin_chain(|foo| {
    ///     foo.setup();
    ///     Ok(())
    /// });
    /// ```
    fn pin_chain<F>(self, f: F) -> ChainPinInit<Self, F, T, E>
    where
        F: FnOnce(Pin<&mut T>) -> Result<(), E>,
    {
        ChainPinInit(self, f, PhantomData)
    }
}

/// An initializer returned by [`PinInit::pin_chain`].
pub struct ChainPinInit<I, F, T: ?Sized, E>(I, F, __internal::Invariant<(E, Box<T>)>);

// SAFETY: The `__pinned_init` function is implemented such that it
// - returns `Ok(())` on successful initialization,
// - returns `Err(err)` on error and in this case `slot` will be dropped.
// - considers `slot` pinned.
unsafe impl<T: ?Sized, E, I, F> PinInit<T, E> for ChainPinInit<I, F, T, E>
where
    I: PinInit<T, E>,
    F: FnOnce(Pin<&mut T>) -> Result<(), E>,
{
    unsafe fn __pinned_init(self, slot: *mut T) -> Result<(), E> {
        // SAFETY: All requirements fulfilled since this function is `__pinned_init`.
        unsafe { self.0.__pinned_init(slot)? };
        // SAFETY: The above call initialized `slot` and we still have unique access.
        let val = unsafe { &mut *slot };
        // SAFETY: `slot` is considered pinned.
        let val = unsafe { Pin::new_unchecked(val) };
        (self.1)(val).map_err(|e| {
            // SAFETY: `slot` was initialized above.
            unsafe { core::ptr::drop_in_place(slot) };
            e
        })
    }
}

/// An initializer for `T`.
///
/// To use this initializer, you will need a suitable memory location that can hold a `T`. This can
/// be [`Box<T>`], [`Arc<T>`], [`UniqueArc<T>`] or even the stack (see [`stack_pin_init!`]). Use the
/// [`InPlaceInit::init`] function of a smart pointer like [`Arc<T>`] on this. Because
/// [`PinInit<T, E>`] is a super trait, you can use every function that takes it as well.
///
/// Also see the [module description](self).
///
/// # Safety
///
/// When implementing this type you will need to take great care. Also there are probably very few
/// cases where a manual implementation is necessary. Use [`init_from_closure`] where possible.
///
/// The [`Init::__init`] function
/// - returns `Ok(())` if it initialized every field of `slot`,
/// - returns `Err(err)` if it encountered an error and then cleaned `slot`, this means:
///     - `slot` can be deallocated without UB occurring,
///     - `slot` does not need to be dropped,
///     - `slot` is not partially initialized.
/// - while constructing the `T` at `slot` it upholds the pinning invariants of `T`.
///
/// The `__pinned_init` function from the supertrait [`PinInit`] needs to execute the exact same
/// code as `__init`.
///
/// Contrary to its supertype [`PinInit<T, E>`] the caller is allowed to
/// move the pointee after initialization.
///
/// [`Arc<T>`]: crate::sync::Arc
#[must_use = "An initializer must be used in order to create its value."]
pub unsafe trait Init<T: ?Sized, E = Infallible>: PinInit<T, E> {
    /// Initializes `slot`.
    ///
    /// # Safety
    ///
    /// - `slot` is a valid pointer to uninitialized memory.
    /// - the caller does not touch `slot` when `Err` is returned, they are only permitted to
    ///   deallocate.
    unsafe fn __init(self, slot: *mut T) -> Result<(), E>;

    /// First initializes the value using `self` then calls the function `f` with the initialized
    /// value.
    ///
    /// If `f` returns an error the value is dropped and the initializer will forward the error.
    ///
    /// # Examples
    ///
    /// ```rust
    /// # #![allow(clippy::disallowed_names)]
    /// use kernel::{types::Opaque, init::{self, init_from_closure}};
    /// struct Foo {
    ///     buf: [u8; 1_000_000],
    /// }
    ///
    /// impl Foo {
    ///     fn setup(&mut self) {
    ///         pr_info!("Setting up foo");
    ///     }
    /// }
    ///
    /// let foo = init!(Foo {
    ///     buf <- init::zeroed()
    /// }).chain(|foo| {
    ///     foo.setup();
    ///     Ok(())
    /// });
    /// ```
    fn chain<F>(self, f: F) -> ChainInit<Self, F, T, E>
    where
        F: FnOnce(&mut T) -> Result<(), E>,
    {
        ChainInit(self, f, PhantomData)
    }
}

/// An initializer returned by [`Init::chain`].
pub struct ChainInit<I, F, T: ?Sized, E>(I, F, __internal::Invariant<(E, Box<T>)>);

// SAFETY: The `__init` function is implemented such that it
// - returns `Ok(())` on successful initialization,
// - returns `Err(err)` on error and in this case `slot` will be dropped.
unsafe impl<T: ?Sized, E, I, F> Init<T, E> for ChainInit<I, F, T, E>
where
    I: Init<T, E>,
    F: FnOnce(&mut T) -> Result<(), E>,
{
    unsafe fn __init(self, slot: *mut T) -> Result<(), E> {
        // SAFETY: All requirements fulfilled since this function is `__init`.
        unsafe { self.0.__pinned_init(slot)? };
        // SAFETY: The above call initialized `slot` and we still have unique access.
        (self.1)(unsafe { &mut *slot }).map_err(|e| {
            // SAFETY: `slot` was initialized above.
            unsafe { core::ptr::drop_in_place(slot) };
            e
        })
    }
}

// SAFETY: `__pinned_init` behaves exactly the same as `__init`.
unsafe impl<T: ?Sized, E, I, F> PinInit<T, E> for ChainInit<I, F, T, E>
where
    I: Init<T, E>,
    F: FnOnce(&mut T) -> Result<(), E>,
{
    unsafe fn __pinned_init(self, slot: *mut T) -> Result<(), E> {
        // SAFETY: `__init` has less strict requirements compared to `__pinned_init`.
        unsafe { self.__init(slot) }
    }
}

/// Creates a new [`PinInit<T, E>`] from the given closure.
///
/// # Safety
///
/// The closure:
/// - returns `Ok(())` if it initialized every field of `slot`,
/// - returns `Err(err)` if it encountered an error and then cleaned `slot`, this means:
///     - `slot` can be deallocated without UB occurring,
///     - `slot` does not need to be dropped,
///     - `slot` is not partially initialized.
/// - may assume that the `slot` does not move if `T: !Unpin`,
/// - while constructing the `T` at `slot` it upholds the pinning invariants of `T`.
#[inline]
pub const unsafe fn pin_init_from_closure<T: ?Sized, E>(
    f: impl FnOnce(*mut T) -> Result<(), E>,
) -> impl PinInit<T, E> {
    __internal::InitClosure(f, PhantomData)
}

/// Creates a new [`Init<T, E>`] from the given closure.
///
/// # Safety
///
/// The closure:
/// - returns `Ok(())` if it initialized every field of `slot`,
/// - returns `Err(err)` if it encountered an error and then cleaned `slot`, this means:
///     - `slot` can be deallocated without UB occurring,
///     - `slot` does not need to be dropped,
///     - `slot` is not partially initialized.
/// - the `slot` may move after initialization.
/// - while constructing the `T` at `slot` it upholds the pinning invariants of `T`.
#[inline]
pub const unsafe fn init_from_closure<T: ?Sized, E>(
    f: impl FnOnce(*mut T) -> Result<(), E>,
) -> impl Init<T, E> {
    __internal::InitClosure(f, PhantomData)
}

/// An initializer that leaves the memory uninitialized.
///
/// The initializer is a no-op. The `slot` memory is not changed.
#[inline]
pub fn uninit<T, E>() -> impl Init<MaybeUninit<T>, E> {
    // SAFETY: The memory is allowed to be uninitialized.
    unsafe { init_from_closure(|_| Ok(())) }
}

/// Initializes an array by initializing each element via the provided initializer.
///
/// # Examples
///
/// ```rust
/// use kernel::{error::Error, init::init_array_from_fn};
/// let array: Box<[usize; 1_000]>= Box::init::<Error>(init_array_from_fn(|i| i)).unwrap();
/// assert_eq!(array.len(), 1_000);
/// ```
pub fn init_array_from_fn<I, const N: usize, T, E>(
    mut make_init: impl FnMut(usize) -> I,
) -> impl Init<[T; N], E>
where
    I: Init<T, E>,
{
    let init = move |slot: *mut [T; N]| {
        let slot = slot.cast::<T>();
        // Counts the number of initialized elements and when dropped drops that many elements from
        // `slot`.
        let mut init_count = ScopeGuard::new_with_data(0, |i| {
            // We now free every element that has been initialized before:
            // SAFETY: The loop initialized exactly the values from 0..i and since we
            // return `Err` below, the caller will consider the memory at `slot` as
            // uninitialized.
            unsafe { ptr::drop_in_place(ptr::slice_from_raw_parts_mut(slot, i)) };
        });
        for i in 0..N {
            let init = make_init(i);
            // SAFETY: Since 0 <= `i` < N, it is still in bounds of `[T; N]`.
            let ptr = unsafe { slot.add(i) };
            // SAFETY: The pointer is derived from `slot` and thus satisfies the `__init`
            // requirements.
            unsafe { init.__init(ptr) }?;
            *init_count += 1;
        }
        init_count.dismiss();
        Ok(())
    };
    // SAFETY: The initializer above initializes every element of the array. On failure it drops
    // any initialized elements and returns `Err`.
    unsafe { init_from_closure(init) }
}

/// Initializes an array by initializing each element via the provided initializer.
///
/// # Examples
///
/// ```rust
/// use kernel::{sync::{Arc, Mutex}, init::pin_init_array_from_fn, new_mutex};
/// let array: Arc<[Mutex<usize>; 1_000]>=
///     Arc::pin_init(pin_init_array_from_fn(|i| new_mutex!(i))).unwrap();
/// assert_eq!(array.len(), 1_000);
/// ```
pub fn pin_init_array_from_fn<I, const N: usize, T, E>(
    mut make_init: impl FnMut(usize) -> I,
) -> impl PinInit<[T; N], E>
where
    I: PinInit<T, E>,
{
    let init = move |slot: *mut [T; N]| {
        let slot = slot.cast::<T>();
        // Counts the number of initialized elements and when dropped drops that many elements from
        // `slot`.
        let mut init_count = ScopeGuard::new_with_data(0, |i| {
            // We now free every element that has been initialized before:
            // SAFETY: The loop initialized exactly the values from 0..i and since we
            // return `Err` below, the caller will consider the memory at `slot` as
            // uninitialized.
            unsafe { ptr::drop_in_place(ptr::slice_from_raw_parts_mut(slot, i)) };
        });
        for i in 0..N {
            let init = make_init(i);
            // SAFETY: Since 0 <= `i` < N, it is still in bounds of `[T; N]`.
            let ptr = unsafe { slot.add(i) };
            // SAFETY: The pointer is derived from `slot` and thus satisfies the `__init`
            // requirements.
            unsafe { init.__pinned_init(ptr) }?;
            *init_count += 1;
        }
        init_count.dismiss();
        Ok(())
    };
    // SAFETY: The initializer above initializes every element of the array. On failure it drops
    // any initialized elements and returns `Err`.
    unsafe { pin_init_from_closure(init) }
}

// SAFETY: Every type can be initialized by-value.
unsafe impl<T, E> Init<T, E> for T {
    unsafe fn __init(self, slot: *mut T) -> Result<(), E> {
        unsafe { slot.write(self) };
        Ok(())
    }
}

// SAFETY: Every type can be initialized by-value. `__pinned_init` calls `__init`.
unsafe impl<T, E> PinInit<T, E> for T {
    unsafe fn __pinned_init(self, slot: *mut T) -> Result<(), E> {
        unsafe { self.__init(slot) }
    }
}

/// Smart pointer that can initialize memory in-place.
pub trait InPlaceInit<T>: Sized {
    /// Use the given pin-initializer to pin-initialize a `T` inside of a new smart pointer of this
    /// type.
    ///
    /// If `T: !Unpin` it will not be able to move afterwards.
    fn try_pin_init<E>(init: impl PinInit<T, E>) -> Result<Pin<Self>, E>
    where
        E: From<AllocError>;

    /// Use the given pin-initializer to pin-initialize a `T` inside of a new smart pointer of this
    /// type.
    ///
    /// If `T: !Unpin` it will not be able to move afterwards.
    fn pin_init<E>(init: impl PinInit<T, E>) -> error::Result<Pin<Self>>
    where
        Error: From<E>,
    {
        // SAFETY: We delegate to `init` and only change the error type.
        let init = unsafe {
            pin_init_from_closure(|slot| init.__pinned_init(slot).map_err(|e| Error::from(e)))
        };
        Self::try_pin_init(init)
    }

    /// Use the given initializer to in-place initialize a `T`.
    fn try_init<E>(init: impl Init<T, E>) -> Result<Self, E>
    where
        E: From<AllocError>;

    /// Use the given initializer to in-place initialize a `T`.
    fn init<E>(init: impl Init<T, E>) -> error::Result<Self>
    where
        Error: From<E>,
    {
        // SAFETY: We delegate to `init` and only change the error type.
        let init = unsafe {
            init_from_closure(|slot| init.__pinned_init(slot).map_err(|e| Error::from(e)))
        };
        Self::try_init(init)
    }
}

impl<T> InPlaceInit<T> for Box<T> {
    #[inline]
    fn try_pin_init<E>(init: impl PinInit<T, E>) -> Result<Pin<Self>, E>
    where
        E: From<AllocError>,
    {
        let mut this = Box::try_new_uninit()?;
        let slot = this.as_mut_ptr();
        // SAFETY: When init errors/panics, slot will get deallocated but not dropped,
        // slot is valid and will not be moved, because we pin it later.
        unsafe { init.__pinned_init(slot)? };
        // SAFETY: All fields have been initialized.
        Ok(unsafe { this.assume_init() }.into())
    }

    #[inline]
    fn try_init<E>(init: impl Init<T, E>) -> Result<Self, E>
    where
        E: From<AllocError>,
    {
        let mut this = Box::try_new_uninit()?;
        let slot = this.as_mut_ptr();
        // SAFETY: When init errors/panics, slot will get deallocated but not dropped,
        // slot is valid.
        unsafe { init.__init(slot)? };
        // SAFETY: All fields have been initialized.
        Ok(unsafe { this.assume_init() })
    }
}

impl<T> InPlaceInit<T> for UniqueArc<T> {
    #[inline]
    fn try_pin_init<E>(init: impl PinInit<T, E>) -> Result<Pin<Self>, E>
    where
        E: From<AllocError>,
    {
        let mut this = UniqueArc::try_new_uninit()?;
        let slot = this.as_mut_ptr();
        // SAFETY: When init errors/panics, slot will get deallocated but not dropped,
        // slot is valid and will not be moved, because we pin it later.
        unsafe { init.__pinned_init(slot)? };
        // SAFETY: All fields have been initialized.
        Ok(unsafe { this.assume_init() }.into())
    }

    #[inline]
    fn try_init<E>(init: impl Init<T, E>) -> Result<Self, E>
    where
        E: From<AllocError>,
    {
        let mut this = UniqueArc::try_new_uninit()?;
        let slot = this.as_mut_ptr();
        // SAFETY: When init errors/panics, slot will get deallocated but not dropped,
        // slot is valid.
        unsafe { init.__init(slot)? };
        // SAFETY: All fields have been initialized.
        Ok(unsafe { this.assume_init() })
    }
}

/// Trait facilitating pinned destruction.
///
/// Use [`pinned_drop`] to implement this trait safely:
///
/// ```rust
/// # use kernel::sync::Mutex;
/// use kernel::macros::pinned_drop;
/// use core::pin::Pin;
/// #[pin_data(PinnedDrop)]
/// struct Foo {
///     #[pin]
///     mtx: Mutex<usize>,
/// }
///
/// #[pinned_drop]
/// impl PinnedDrop for Foo {
///     fn drop(self: Pin<&mut Self>) {
///         pr_info!("Foo is being dropped!");
///     }
/// }
/// ```
///
/// # Safety
///
/// This trait must be implemented via the [`pinned_drop`] proc-macro attribute on the impl.
///
/// [`pinned_drop`]: kernel::macros::pinned_drop
pub unsafe trait PinnedDrop: __internal::HasPinData {
    /// Executes the pinned destructor of this type.
    ///
    /// While this function is marked safe, it is actually unsafe to call it manually. For this
    /// reason it takes an additional parameter. This type can only be constructed by `unsafe` code
    /// and thus prevents this function from being called where it should not.
    ///
    /// This extra parameter will be generated by the `#[pinned_drop]` proc-macro attribute
    /// automatically.
    fn drop(self: Pin<&mut Self>, only_call_from_drop: __internal::OnlyCallFromDrop);
}

/// Marker trait for types that can be initialized by writing just zeroes.
///
/// # Safety
///
/// The bit pattern consisting of only zeroes is a valid bit pattern for this type. In other words,
/// this is not UB:
///
/// ```rust,ignore
/// let val: Self = unsafe { core::mem::zeroed() };
/// ```
pub unsafe trait Zeroable {}

/// Create a new zeroed T.
///
/// The returned initializer will write `0x00` to every byte of the given `slot`.
#[inline]
pub fn zeroed<T: Zeroable>() -> impl Init<T> {
    // SAFETY: Because `T: Zeroable`, all bytes zero is a valid bit pattern for `T`
    // and because we write all zeroes, the memory is initialized.
    unsafe {
        init_from_closure(|slot: *mut T| {
            slot.write_bytes(0, 1);
            Ok(())
        })
    }
}

macro_rules! impl_zeroable {
    ($($({$($generics:tt)*})? $t:ty, )*) => {
        $(unsafe impl$($($generics)*)? Zeroable for $t {})*
    };
}

impl_zeroable! {
    // SAFETY: All primitives that are allowed to be zero.
    bool,
    char,
    u8, u16, u32, u64, u128, usize,
    i8, i16, i32, i64, i128, isize,
    f32, f64,

    // SAFETY: These are ZSTs, there is nothing to zero.
    {<T: ?Sized>} PhantomData<T>, core::marker::PhantomPinned, Infallible, (),

    // SAFETY: Type is allowed to take any value, including all zeros.
    {<T>} MaybeUninit<T>,
    // SAFETY: Type is allowed to take any value, including all zeros.
    {<T>} Opaque<T>,

    // SAFETY: `T: Zeroable` and `UnsafeCell` is `repr(transparent)`.
    {<T: ?Sized + Zeroable>} UnsafeCell<T>,

    // SAFETY: All zeros is equivalent to `None` (option layout optimization guarantee).
    Option<NonZeroU8>, Option<NonZeroU16>, Option<NonZeroU32>, Option<NonZeroU64>,
    Option<NonZeroU128>, Option<NonZeroUsize>,
    Option<NonZeroI8>, Option<NonZeroI16>, Option<NonZeroI32>, Option<NonZeroI64>,
    Option<NonZeroI128>, Option<NonZeroIsize>,

    // SAFETY: All zeros is equivalent to `None` (option layout optimization guarantee).
    //
    // In this case we are allowed to use `T: ?Sized`, since all zeros is the `None` variant.
    {<T: ?Sized>} Option<NonNull<T>>,
    {<T: ?Sized>} Option<Box<T>>,

    // SAFETY: `null` pointer is valid.
    //
    // We cannot use `T: ?Sized`, since the VTABLE pointer part of fat pointers is not allowed to be
    // null.
    //
    // When `Pointee` gets stabilized, we could use
    // `T: ?Sized where <T as Pointee>::Metadata: Zeroable`
    {<T>} *mut T, {<T>} *const T,

    // SAFETY: `null` pointer is valid and the metadata part of these fat pointers is allowed to be
    // zero.
    {<T>} *mut [T], {<T>} *const [T], *mut str, *const str,

    // SAFETY: `T` is `Zeroable`.
    {<const N: usize, T: Zeroable>} [T; N], {<T: Zeroable>} Wrapping<T>,
}

macro_rules! impl_tuple_zeroable {
    ($(,)?) => {};
    ($first:ident, $($t:ident),* $(,)?) => {
        // SAFETY: All elements are zeroable and padding can be zero.
        unsafe impl<$first: Zeroable, $($t: Zeroable),*> Zeroable for ($first, $($t),*) {}
        impl_tuple_zeroable!($($t),* ,);
    }
}

impl_tuple_zeroable!(A, B, C, D, E, F, G, H, I, J);<|MERGE_RESOLUTION|>--- conflicted
+++ resolved
@@ -526,12 +526,7 @@
 /// For instance:
 ///
 /// ```rust
-<<<<<<< HEAD
-/// # use kernel::{macros::pin_data, pin_init};
-=======
-/// # use kernel::pin_init;
-/// # use macros::{Zeroable, pin_data};
->>>>>>> 4af84c6a
+/// # use kernel::{macros::{Zeroable, pin_data}, pin_init};
 /// # use core::{ptr::addr_of_mut, marker::PhantomPinned};
 /// #[pin_data]
 /// #[derive(Zeroable)]
