// SPDX-License-Identifier: GPL-2.0-or-later
/*
 *	Extension Header handling for IPv6
 *	Linux INET6 implementation
 *
 *	Authors:
 *	Pedro Roque		<roque@di.fc.ul.pt>
 *	Andi Kleen		<ak@muc.de>
 *	Alexey Kuznetsov	<kuznet@ms2.inr.ac.ru>
 */

/* Changes:
 *	yoshfuji		: ensure not to overrun while parsing
 *				  tlv options.
 *	Mitsuru KANDA @USAGI and: Remove ipv6_parse_exthdrs().
 *	YOSHIFUJI Hideaki @USAGI  Register inbound extension header
 *				  handlers as inet6_protocol{}.
 */

#include <linux/errno.h>
#include <linux/types.h>
#include <linux/socket.h>
#include <linux/sockios.h>
#include <linux/net.h>
#include <linux/netdevice.h>
#include <linux/in6.h>
#include <linux/icmpv6.h>
#include <linux/slab.h>
#include <linux/export.h>

#include <net/dst.h>
#include <net/sock.h>
#include <net/snmp.h>

#include <net/ipv6.h>
#include <net/protocol.h>
#include <net/transp_v6.h>
#include <net/rawv6.h>
#include <net/ndisc.h>
#include <net/ip6_route.h>
#include <net/addrconf.h>
#include <net/calipso.h>
#if IS_ENABLED(CONFIG_IPV6_MIP6)
#include <net/xfrm.h>
#endif
#include <linux/seg6.h>
#include <net/seg6.h>
#ifdef CONFIG_IPV6_SEG6_HMAC
#include <net/seg6_hmac.h>
#endif
#include <net/rpl.h>
#include <linux/ioam6.h>
#include <net/ioam6.h>
#include <net/dst_metadata.h>

#include <linux/uaccess.h>

/*********************
  Generic functions
 *********************/

/* An unknown option is detected, decide what to do */

static bool ip6_tlvopt_unknown(struct sk_buff *skb, int optoff,
			       bool disallow_unknowns)
{
	if (disallow_unknowns) {
		/* If unknown TLVs are disallowed by configuration
		 * then always silently drop packet. Note this also
		 * means no ICMP parameter problem is sent which
		 * could be a good property to mitigate a reflection DOS
		 * attack.
		 */

		goto drop;
	}

	switch ((skb_network_header(skb)[optoff] & 0xC0) >> 6) {
	case 0: /* ignore */
		return true;

	case 1: /* drop packet */
		break;

	case 3: /* Send ICMP if not a multicast address and drop packet */
		/* Actually, it is redundant check. icmp_send
		   will recheck in any case.
		 */
		if (ipv6_addr_is_multicast(&ipv6_hdr(skb)->daddr))
			break;
		fallthrough;
	case 2: /* send ICMP PARM PROB regardless and drop packet */
		icmpv6_param_prob(skb, ICMPV6_UNK_OPTION, optoff);
		return false;
	}

drop:
	kfree_skb(skb);
	return false;
}

static bool ipv6_hop_ra(struct sk_buff *skb, int optoff);
static bool ipv6_hop_ioam(struct sk_buff *skb, int optoff);
static bool ipv6_hop_jumbo(struct sk_buff *skb, int optoff);
static bool ipv6_hop_calipso(struct sk_buff *skb, int optoff);
#if IS_ENABLED(CONFIG_IPV6_MIP6)
static bool ipv6_dest_hao(struct sk_buff *skb, int optoff);
#endif

/* Parse tlv encoded option header (hop-by-hop or destination) */

static bool ip6_parse_tlv(bool hopbyhop,
			  struct sk_buff *skb,
			  int max_count)
{
	int len = (skb_transport_header(skb)[1] + 1) << 3;
	const unsigned char *nh = skb_network_header(skb);
	int off = skb_network_header_len(skb);
	bool disallow_unknowns = false;
	int tlv_count = 0;
	int padlen = 0;

	if (unlikely(max_count < 0)) {
		disallow_unknowns = true;
		max_count = -max_count;
	}

	if (skb_transport_offset(skb) + len > skb_headlen(skb))
		goto bad;

	off += 2;
	len -= 2;

	while (len > 0) {
		int optlen, i;

		if (nh[off] == IPV6_TLV_PAD1) {
			padlen++;
			if (padlen > 7)
				goto bad;
			off++;
			len--;
			continue;
		}
		if (len < 2)
			goto bad;
		optlen = nh[off + 1] + 2;
		if (optlen > len)
			goto bad;

		if (nh[off] == IPV6_TLV_PADN) {
			/* RFC 2460 states that the purpose of PadN is
			 * to align the containing header to multiples
			 * of 8. 7 is therefore the highest valid value.
			 * See also RFC 4942, Section 2.1.9.5.
			 */
			padlen += optlen;
			if (padlen > 7)
				goto bad;
			/* RFC 4942 recommends receiving hosts to
			 * actively check PadN payload to contain
			 * only zeroes.
			 */
			for (i = 2; i < optlen; i++) {
				if (nh[off + i] != 0)
					goto bad;
			}
		} else {
			tlv_count++;
			if (tlv_count > max_count)
				goto bad;

			if (hopbyhop) {
				switch (nh[off]) {
				case IPV6_TLV_ROUTERALERT:
					if (!ipv6_hop_ra(skb, off))
						return false;
					break;
				case IPV6_TLV_IOAM:
					if (!ipv6_hop_ioam(skb, off))
						return false;
					break;
				case IPV6_TLV_JUMBO:
					if (!ipv6_hop_jumbo(skb, off))
						return false;
					break;
				case IPV6_TLV_CALIPSO:
					if (!ipv6_hop_calipso(skb, off))
						return false;
					break;
				default:
					if (!ip6_tlvopt_unknown(skb, off,
								disallow_unknowns))
						return false;
					break;
				}
			} else {
				switch (nh[off]) {
#if IS_ENABLED(CONFIG_IPV6_MIP6)
				case IPV6_TLV_HAO:
					if (!ipv6_dest_hao(skb, off))
						return false;
					break;
#endif
				default:
					if (!ip6_tlvopt_unknown(skb, off,
								disallow_unknowns))
						return false;
					break;
				}
			}
			padlen = 0;
		}
		off += optlen;
		len -= optlen;
	}

	if (len == 0)
		return true;
bad:
	kfree_skb(skb);
	return false;
}

/*****************************
  Destination options header.
 *****************************/

#if IS_ENABLED(CONFIG_IPV6_MIP6)
static bool ipv6_dest_hao(struct sk_buff *skb, int optoff)
{
	struct ipv6_destopt_hao *hao;
	struct inet6_skb_parm *opt = IP6CB(skb);
	struct ipv6hdr *ipv6h = ipv6_hdr(skb);
	int ret;

	if (opt->dsthao) {
		net_dbg_ratelimited("hao duplicated\n");
		goto discard;
	}
	opt->dsthao = opt->dst1;
	opt->dst1 = 0;

	hao = (struct ipv6_destopt_hao *)(skb_network_header(skb) + optoff);

	if (hao->length != 16) {
		net_dbg_ratelimited("hao invalid option length = %d\n",
				    hao->length);
		goto discard;
	}

	if (!(ipv6_addr_type(&hao->addr) & IPV6_ADDR_UNICAST)) {
		net_dbg_ratelimited("hao is not an unicast addr: %pI6\n",
				    &hao->addr);
		goto discard;
	}

	ret = xfrm6_input_addr(skb, (xfrm_address_t *)&ipv6h->daddr,
			       (xfrm_address_t *)&hao->addr, IPPROTO_DSTOPTS);
	if (unlikely(ret < 0))
		goto discard;

	if (skb_cloned(skb)) {
		if (pskb_expand_head(skb, 0, 0, GFP_ATOMIC))
			goto discard;

		/* update all variable using below by copied skbuff */
		hao = (struct ipv6_destopt_hao *)(skb_network_header(skb) +
						  optoff);
		ipv6h = ipv6_hdr(skb);
	}

	if (skb->ip_summed == CHECKSUM_COMPLETE)
		skb->ip_summed = CHECKSUM_NONE;

	swap(ipv6h->saddr, hao->addr);

	if (skb->tstamp == 0)
		__net_timestamp(skb);

	return true;

 discard:
	kfree_skb(skb);
	return false;
}
#endif

static int ipv6_destopt_rcv(struct sk_buff *skb)
{
	struct inet6_dev *idev = __in6_dev_get(skb->dev);
	struct inet6_skb_parm *opt = IP6CB(skb);
#if IS_ENABLED(CONFIG_IPV6_MIP6)
	__u16 dstbuf;
#endif
	struct dst_entry *dst = skb_dst(skb);
	struct net *net = dev_net(skb->dev);
	int extlen;

	if (!pskb_may_pull(skb, skb_transport_offset(skb) + 8) ||
	    !pskb_may_pull(skb, (skb_transport_offset(skb) +
				 ((skb_transport_header(skb)[1] + 1) << 3)))) {
		__IP6_INC_STATS(dev_net(dst->dev), idev,
				IPSTATS_MIB_INHDRERRORS);
fail_and_free:
		kfree_skb(skb);
		return -1;
	}

	extlen = (skb_transport_header(skb)[1] + 1) << 3;
	if (extlen > net->ipv6.sysctl.max_dst_opts_len)
		goto fail_and_free;

	opt->lastopt = opt->dst1 = skb_network_header_len(skb);
#if IS_ENABLED(CONFIG_IPV6_MIP6)
	dstbuf = opt->dst1;
#endif

	if (ip6_parse_tlv(false, skb, net->ipv6.sysctl.max_dst_opts_cnt)) {
		skb->transport_header += extlen;
		opt = IP6CB(skb);
#if IS_ENABLED(CONFIG_IPV6_MIP6)
		opt->nhoff = dstbuf;
#else
		opt->nhoff = opt->dst1;
#endif
		return 1;
	}

	__IP6_INC_STATS(net, idev, IPSTATS_MIB_INHDRERRORS);
	return -1;
}

static void seg6_update_csum(struct sk_buff *skb)
{
	struct ipv6_sr_hdr *hdr;
	struct in6_addr *addr;
	__be32 from, to;

	/* srh is at transport offset and seg_left is already decremented
	 * but daddr is not yet updated with next segment
	 */

	hdr = (struct ipv6_sr_hdr *)skb_transport_header(skb);
	addr = hdr->segments + hdr->segments_left;

	hdr->segments_left++;
	from = *(__be32 *)hdr;

	hdr->segments_left--;
	to = *(__be32 *)hdr;

	/* update skb csum with diff resulting from seg_left decrement */

	update_csum_diff4(skb, from, to);

	/* compute csum diff between current and next segment and update */

	update_csum_diff16(skb, (__be32 *)(&ipv6_hdr(skb)->daddr),
			   (__be32 *)addr);
}

static int ipv6_srh_rcv(struct sk_buff *skb)
{
	struct inet6_skb_parm *opt = IP6CB(skb);
	struct net *net = dev_net(skb->dev);
	struct ipv6_sr_hdr *hdr;
	struct inet6_dev *idev;
	struct in6_addr *addr;
	int accept_seg6;

	hdr = (struct ipv6_sr_hdr *)skb_transport_header(skb);

	idev = __in6_dev_get(skb->dev);

	accept_seg6 = net->ipv6.devconf_all->seg6_enabled;
	if (accept_seg6 > idev->cnf.seg6_enabled)
		accept_seg6 = idev->cnf.seg6_enabled;

	if (!accept_seg6) {
		kfree_skb(skb);
		return -1;
	}

#ifdef CONFIG_IPV6_SEG6_HMAC
	if (!seg6_hmac_validate_skb(skb)) {
		kfree_skb(skb);
		return -1;
	}
#endif

looped_back:
	if (hdr->segments_left == 0) {
		if (hdr->nexthdr == NEXTHDR_IPV6 || hdr->nexthdr == NEXTHDR_IPV4) {
			int offset = (hdr->hdrlen + 1) << 3;

			skb_postpull_rcsum(skb, skb_network_header(skb),
					   skb_network_header_len(skb));

			if (!pskb_pull(skb, offset)) {
				kfree_skb(skb);
				return -1;
			}
			skb_postpull_rcsum(skb, skb_transport_header(skb),
					   offset);

			skb_reset_network_header(skb);
			skb_reset_transport_header(skb);
			skb->encapsulation = 0;
			if (hdr->nexthdr == NEXTHDR_IPV4)
				skb->protocol = htons(ETH_P_IP);
			__skb_tunnel_rx(skb, skb->dev, net);

			netif_rx(skb);
			return -1;
		}

		opt->srcrt = skb_network_header_len(skb);
		opt->lastopt = opt->srcrt;
		skb->transport_header += (hdr->hdrlen + 1) << 3;
		opt->nhoff = (&hdr->nexthdr) - skb_network_header(skb);

		return 1;
	}

	if (hdr->segments_left >= (hdr->hdrlen >> 1)) {
		__IP6_INC_STATS(net, idev, IPSTATS_MIB_INHDRERRORS);
		icmpv6_param_prob(skb, ICMPV6_HDR_FIELD,
				  ((&hdr->segments_left) -
				   skb_network_header(skb)));
		return -1;
	}

	if (skb_cloned(skb)) {
		if (pskb_expand_head(skb, 0, 0, GFP_ATOMIC)) {
			__IP6_INC_STATS(net, ip6_dst_idev(skb_dst(skb)),
					IPSTATS_MIB_OUTDISCARDS);
			kfree_skb(skb);
			return -1;
		}
	}

	hdr = (struct ipv6_sr_hdr *)skb_transport_header(skb);

	hdr->segments_left--;
	addr = hdr->segments + hdr->segments_left;

	skb_push(skb, sizeof(struct ipv6hdr));

	if (skb->ip_summed == CHECKSUM_COMPLETE)
		seg6_update_csum(skb);

	ipv6_hdr(skb)->daddr = *addr;

	skb_dst_drop(skb);

	ip6_route_input(skb);

	if (skb_dst(skb)->error) {
		dst_input(skb);
		return -1;
	}

	if (skb_dst(skb)->dev->flags & IFF_LOOPBACK) {
		if (ipv6_hdr(skb)->hop_limit <= 1) {
			__IP6_INC_STATS(net, idev, IPSTATS_MIB_INHDRERRORS);
			icmpv6_send(skb, ICMPV6_TIME_EXCEED,
				    ICMPV6_EXC_HOPLIMIT, 0);
			kfree_skb(skb);
			return -1;
		}
		ipv6_hdr(skb)->hop_limit--;

		skb_pull(skb, sizeof(struct ipv6hdr));
		goto looped_back;
	}

	dst_input(skb);

	return -1;
}

static int ipv6_rpl_srh_rcv(struct sk_buff *skb)
{
	struct ipv6_rpl_sr_hdr *hdr, *ohdr, *chdr;
	struct inet6_skb_parm *opt = IP6CB(skb);
	struct net *net = dev_net(skb->dev);
	struct inet6_dev *idev;
	struct ipv6hdr *oldhdr;
	struct in6_addr addr;
	unsigned char *buf;
	int accept_rpl_seg;
	int i, err;
	u64 n = 0;
	u32 r;

	idev = __in6_dev_get(skb->dev);

	accept_rpl_seg = net->ipv6.devconf_all->rpl_seg_enabled;
	if (accept_rpl_seg > idev->cnf.rpl_seg_enabled)
		accept_rpl_seg = idev->cnf.rpl_seg_enabled;

	if (!accept_rpl_seg) {
		kfree_skb(skb);
		return -1;
	}

looped_back:
	hdr = (struct ipv6_rpl_sr_hdr *)skb_transport_header(skb);

	if (hdr->segments_left == 0) {
		if (hdr->nexthdr == NEXTHDR_IPV6) {
			int offset = (hdr->hdrlen + 1) << 3;

			skb_postpull_rcsum(skb, skb_network_header(skb),
					   skb_network_header_len(skb));

			if (!pskb_pull(skb, offset)) {
				kfree_skb(skb);
				return -1;
			}
			skb_postpull_rcsum(skb, skb_transport_header(skb),
					   offset);

			skb_reset_network_header(skb);
			skb_reset_transport_header(skb);
			skb->encapsulation = 0;

			__skb_tunnel_rx(skb, skb->dev, net);

			netif_rx(skb);
			return -1;
		}

		opt->srcrt = skb_network_header_len(skb);
		opt->lastopt = opt->srcrt;
		skb->transport_header += (hdr->hdrlen + 1) << 3;
		opt->nhoff = (&hdr->nexthdr) - skb_network_header(skb);

		return 1;
	}

	if (!pskb_may_pull(skb, sizeof(*hdr))) {
		kfree_skb(skb);
		return -1;
	}

	n = (hdr->hdrlen << 3) - hdr->pad - (16 - hdr->cmpre);
	r = do_div(n, (16 - hdr->cmpri));
	/* checks if calculation was without remainder and n fits into
	 * unsigned char which is segments_left field. Should not be
	 * higher than that.
	 */
	if (r || (n + 1) > 255) {
		kfree_skb(skb);
		return -1;
	}

	if (hdr->segments_left > n + 1) {
		__IP6_INC_STATS(net, idev, IPSTATS_MIB_INHDRERRORS);
		icmpv6_param_prob(skb, ICMPV6_HDR_FIELD,
				  ((&hdr->segments_left) -
				   skb_network_header(skb)));
		return -1;
	}

	if (skb_cloned(skb)) {
		if (pskb_expand_head(skb, IPV6_RPL_SRH_WORST_SWAP_SIZE, 0,
				     GFP_ATOMIC)) {
			__IP6_INC_STATS(net, ip6_dst_idev(skb_dst(skb)),
					IPSTATS_MIB_OUTDISCARDS);
			kfree_skb(skb);
			return -1;
		}
	} else {
		err = skb_cow_head(skb, IPV6_RPL_SRH_WORST_SWAP_SIZE);
		if (unlikely(err)) {
			kfree_skb(skb);
			return -1;
		}
	}

	hdr = (struct ipv6_rpl_sr_hdr *)skb_transport_header(skb);

	if (!pskb_may_pull(skb, ipv6_rpl_srh_size(n, hdr->cmpri,
						  hdr->cmpre))) {
		kfree_skb(skb);
		return -1;
	}

	hdr->segments_left--;
	i = n - hdr->segments_left;

	buf = kcalloc(struct_size(hdr, segments.addr, n + 2), 2, GFP_ATOMIC);
	if (unlikely(!buf)) {
		kfree_skb(skb);
		return -1;
	}

	ohdr = (struct ipv6_rpl_sr_hdr *)buf;
	ipv6_rpl_srh_decompress(ohdr, hdr, &ipv6_hdr(skb)->daddr, n);
	chdr = (struct ipv6_rpl_sr_hdr *)(buf + ((ohdr->hdrlen + 1) << 3));

	if ((ipv6_addr_type(&ipv6_hdr(skb)->daddr) & IPV6_ADDR_MULTICAST) ||
	    (ipv6_addr_type(&ohdr->rpl_segaddr[i]) & IPV6_ADDR_MULTICAST)) {
		kfree_skb(skb);
		kfree(buf);
		return -1;
	}

	err = ipv6_chk_rpl_srh_loop(net, ohdr->rpl_segaddr, n + 1);
	if (err) {
		icmpv6_send(skb, ICMPV6_PARAMPROB, 0, 0);
		kfree_skb(skb);
		kfree(buf);
		return -1;
	}

	addr = ipv6_hdr(skb)->daddr;
	ipv6_hdr(skb)->daddr = ohdr->rpl_segaddr[i];
	ohdr->rpl_segaddr[i] = addr;

	ipv6_rpl_srh_compress(chdr, ohdr, &ipv6_hdr(skb)->daddr, n);

	oldhdr = ipv6_hdr(skb);

	skb_pull(skb, ((hdr->hdrlen + 1) << 3));
	skb_postpull_rcsum(skb, oldhdr,
			   sizeof(struct ipv6hdr) + ((hdr->hdrlen + 1) << 3));
	skb_push(skb, ((chdr->hdrlen + 1) << 3) + sizeof(struct ipv6hdr));
	skb_reset_network_header(skb);
	skb_mac_header_rebuild(skb);
	skb_set_transport_header(skb, sizeof(struct ipv6hdr));

	memmove(ipv6_hdr(skb), oldhdr, sizeof(struct ipv6hdr));
	memcpy(skb_transport_header(skb), chdr, (chdr->hdrlen + 1) << 3);

	ipv6_hdr(skb)->payload_len = htons(skb->len - sizeof(struct ipv6hdr));
	skb_postpush_rcsum(skb, ipv6_hdr(skb),
			   sizeof(struct ipv6hdr) + ((chdr->hdrlen + 1) << 3));

	kfree(buf);

	skb_dst_drop(skb);

	ip6_route_input(skb);

	if (skb_dst(skb)->error) {
		dst_input(skb);
		return -1;
	}

	if (skb_dst(skb)->dev->flags & IFF_LOOPBACK) {
		if (ipv6_hdr(skb)->hop_limit <= 1) {
			__IP6_INC_STATS(net, idev, IPSTATS_MIB_INHDRERRORS);
			icmpv6_send(skb, ICMPV6_TIME_EXCEED,
				    ICMPV6_EXC_HOPLIMIT, 0);
			kfree_skb(skb);
			return -1;
		}
		ipv6_hdr(skb)->hop_limit--;

		skb_pull(skb, sizeof(struct ipv6hdr));
		goto looped_back;
	}

	dst_input(skb);

	return -1;
}

/********************************
  Routing header.
 ********************************/

/* called with rcu_read_lock() */
static int ipv6_rthdr_rcv(struct sk_buff *skb)
{
	struct inet6_dev *idev = __in6_dev_get(skb->dev);
	struct inet6_skb_parm *opt = IP6CB(skb);
	struct in6_addr *addr = NULL;
	struct in6_addr daddr;
	int n, i;
	struct ipv6_rt_hdr *hdr;
	struct rt0_hdr *rthdr;
	struct net *net = dev_net(skb->dev);
	int accept_source_route = net->ipv6.devconf_all->accept_source_route;

	idev = __in6_dev_get(skb->dev);
	if (idev && accept_source_route > idev->cnf.accept_source_route)
		accept_source_route = idev->cnf.accept_source_route;

	if (!pskb_may_pull(skb, skb_transport_offset(skb) + 8) ||
	    !pskb_may_pull(skb, (skb_transport_offset(skb) +
				 ((skb_transport_header(skb)[1] + 1) << 3)))) {
		__IP6_INC_STATS(net, idev, IPSTATS_MIB_INHDRERRORS);
		kfree_skb(skb);
		return -1;
	}

	hdr = (struct ipv6_rt_hdr *)skb_transport_header(skb);

	if (ipv6_addr_is_multicast(&ipv6_hdr(skb)->daddr) ||
	    skb->pkt_type != PACKET_HOST) {
		__IP6_INC_STATS(net, idev, IPSTATS_MIB_INADDRERRORS);
		kfree_skb(skb);
		return -1;
	}

	switch (hdr->type) {
	case IPV6_SRCRT_TYPE_4:
		/* segment routing */
		return ipv6_srh_rcv(skb);
	case IPV6_SRCRT_TYPE_3:
		/* rpl segment routing */
		return ipv6_rpl_srh_rcv(skb);
	default:
		break;
	}

looped_back:
	if (hdr->segments_left == 0) {
		switch (hdr->type) {
#if IS_ENABLED(CONFIG_IPV6_MIP6)
		case IPV6_SRCRT_TYPE_2:
			/* Silently discard type 2 header unless it was
			 * processed by own
			 */
			if (!addr) {
				__IP6_INC_STATS(net, idev,
						IPSTATS_MIB_INADDRERRORS);
				kfree_skb(skb);
				return -1;
			}
			break;
#endif
		default:
			break;
		}

		opt->lastopt = opt->srcrt = skb_network_header_len(skb);
		skb->transport_header += (hdr->hdrlen + 1) << 3;
		opt->dst0 = opt->dst1;
		opt->dst1 = 0;
		opt->nhoff = (&hdr->nexthdr) - skb_network_header(skb);
		return 1;
	}

	switch (hdr->type) {
#if IS_ENABLED(CONFIG_IPV6_MIP6)
	case IPV6_SRCRT_TYPE_2:
		if (accept_source_route < 0)
			goto unknown_rh;
		/* Silently discard invalid RTH type 2 */
		if (hdr->hdrlen != 2 || hdr->segments_left != 1) {
			__IP6_INC_STATS(net, idev, IPSTATS_MIB_INHDRERRORS);
			kfree_skb(skb);
			return -1;
		}
		break;
#endif
	default:
		goto unknown_rh;
	}

	/*
	 *	This is the routing header forwarding algorithm from
	 *	RFC 2460, page 16.
	 */

	n = hdr->hdrlen >> 1;

	if (hdr->segments_left > n) {
		__IP6_INC_STATS(net, idev, IPSTATS_MIB_INHDRERRORS);
		icmpv6_param_prob(skb, ICMPV6_HDR_FIELD,
				  ((&hdr->segments_left) -
				   skb_network_header(skb)));
		return -1;
	}

	/* We are about to mangle packet header. Be careful!
	   Do not damage packets queued somewhere.
	 */
	if (skb_cloned(skb)) {
		/* the copy is a forwarded packet */
		if (pskb_expand_head(skb, 0, 0, GFP_ATOMIC)) {
			__IP6_INC_STATS(net, ip6_dst_idev(skb_dst(skb)),
					IPSTATS_MIB_OUTDISCARDS);
			kfree_skb(skb);
			return -1;
		}
		hdr = (struct ipv6_rt_hdr *)skb_transport_header(skb);
	}

	if (skb->ip_summed == CHECKSUM_COMPLETE)
		skb->ip_summed = CHECKSUM_NONE;

	i = n - --hdr->segments_left;

	rthdr = (struct rt0_hdr *) hdr;
	addr = rthdr->addr;
	addr += i - 1;

	switch (hdr->type) {
#if IS_ENABLED(CONFIG_IPV6_MIP6)
	case IPV6_SRCRT_TYPE_2:
		if (xfrm6_input_addr(skb, (xfrm_address_t *)addr,
				     (xfrm_address_t *)&ipv6_hdr(skb)->saddr,
				     IPPROTO_ROUTING) < 0) {
			__IP6_INC_STATS(net, idev, IPSTATS_MIB_INADDRERRORS);
			kfree_skb(skb);
			return -1;
		}
		if (!ipv6_chk_home_addr(dev_net(skb_dst(skb)->dev), addr)) {
			__IP6_INC_STATS(net, idev, IPSTATS_MIB_INADDRERRORS);
			kfree_skb(skb);
			return -1;
		}
		break;
#endif
	default:
		break;
	}

	if (ipv6_addr_is_multicast(addr)) {
		__IP6_INC_STATS(net, idev, IPSTATS_MIB_INADDRERRORS);
		kfree_skb(skb);
		return -1;
	}

	daddr = *addr;
	*addr = ipv6_hdr(skb)->daddr;
	ipv6_hdr(skb)->daddr = daddr;

	skb_dst_drop(skb);
	ip6_route_input(skb);
	if (skb_dst(skb)->error) {
		skb_push(skb, skb->data - skb_network_header(skb));
		dst_input(skb);
		return -1;
	}

	if (skb_dst(skb)->dev->flags&IFF_LOOPBACK) {
		if (ipv6_hdr(skb)->hop_limit <= 1) {
			__IP6_INC_STATS(net, idev, IPSTATS_MIB_INHDRERRORS);
			icmpv6_send(skb, ICMPV6_TIME_EXCEED, ICMPV6_EXC_HOPLIMIT,
				    0);
			kfree_skb(skb);
			return -1;
		}
		ipv6_hdr(skb)->hop_limit--;
		goto looped_back;
	}

	skb_push(skb, skb->data - skb_network_header(skb));
	dst_input(skb);
	return -1;

unknown_rh:
	__IP6_INC_STATS(net, idev, IPSTATS_MIB_INHDRERRORS);
	icmpv6_param_prob(skb, ICMPV6_HDR_FIELD,
			  (&hdr->type) - skb_network_header(skb));
	return -1;
}

static const struct inet6_protocol rthdr_protocol = {
	.handler	=	ipv6_rthdr_rcv,
	.flags		=	INET6_PROTO_NOPOLICY,
};

static const struct inet6_protocol destopt_protocol = {
	.handler	=	ipv6_destopt_rcv,
	.flags		=	INET6_PROTO_NOPOLICY,
};

static const struct inet6_protocol nodata_protocol = {
	.handler	=	dst_discard,
	.flags		=	INET6_PROTO_NOPOLICY,
};

int __init ipv6_exthdrs_init(void)
{
	int ret;

	ret = inet6_add_protocol(&rthdr_protocol, IPPROTO_ROUTING);
	if (ret)
		goto out;

	ret = inet6_add_protocol(&destopt_protocol, IPPROTO_DSTOPTS);
	if (ret)
		goto out_rthdr;

	ret = inet6_add_protocol(&nodata_protocol, IPPROTO_NONE);
	if (ret)
		goto out_destopt;

out:
	return ret;
out_destopt:
	inet6_del_protocol(&destopt_protocol, IPPROTO_DSTOPTS);
out_rthdr:
	inet6_del_protocol(&rthdr_protocol, IPPROTO_ROUTING);
	goto out;
};

void ipv6_exthdrs_exit(void)
{
	inet6_del_protocol(&nodata_protocol, IPPROTO_NONE);
	inet6_del_protocol(&destopt_protocol, IPPROTO_DSTOPTS);
	inet6_del_protocol(&rthdr_protocol, IPPROTO_ROUTING);
}

/**********************************
  Hop-by-hop options.
 **********************************/

/*
 * Note: we cannot rely on skb_dst(skb) before we assign it in ip6_route_input().
 */
static inline struct net *ipv6_skb_net(struct sk_buff *skb)
{
	return skb_dst(skb) ? dev_net(skb_dst(skb)->dev) : dev_net(skb->dev);
}

/* Router Alert as of RFC 2711 */

static bool ipv6_hop_ra(struct sk_buff *skb, int optoff)
{
	const unsigned char *nh = skb_network_header(skb);

	if (nh[optoff + 1] == 2) {
		IP6CB(skb)->flags |= IP6SKB_ROUTERALERT;
		memcpy(&IP6CB(skb)->ra, nh + optoff + 2, sizeof(IP6CB(skb)->ra));
		return true;
	}
	net_dbg_ratelimited("ipv6_hop_ra: wrong RA length %d\n",
			    nh[optoff + 1]);
	kfree_skb(skb);
	return false;
}

/* IOAM */

static bool ipv6_hop_ioam(struct sk_buff *skb, int optoff)
{
	struct ioam6_trace_hdr *trace;
	struct ioam6_namespace *ns;
	struct ioam6_hdr *hdr;

	/* Bad alignment (must be 4n-aligned) */
	if (optoff & 3)
		goto drop;

	/* Ignore if IOAM is not enabled on ingress */
	if (!__in6_dev_get(skb->dev)->cnf.ioam6_enabled)
		goto ignore;

	/* Truncated Option header */
	hdr = (struct ioam6_hdr *)(skb_network_header(skb) + optoff);
	if (hdr->opt_len < 2)
		goto drop;

	switch (hdr->type) {
	case IOAM6_TYPE_PREALLOC:
		/* Truncated Pre-allocated Trace header */
		if (hdr->opt_len < 2 + sizeof(*trace))
			goto drop;

		/* Malformed Pre-allocated Trace header */
		trace = (struct ioam6_trace_hdr *)((u8 *)hdr + sizeof(*hdr));
		if (hdr->opt_len < 2 + sizeof(*trace) + trace->remlen * 4)
			goto drop;

		/* Ignore if the IOAM namespace is unknown */
		ns = ioam6_namespace(ipv6_skb_net(skb), trace->namespace_id);
		if (!ns)
			goto ignore;

		if (!skb_valid_dst(skb))
			ip6_route_input(skb);

<<<<<<< HEAD
		ioam6_fill_trace_data(skb, ns, trace);
=======
		ioam6_fill_trace_data(skb, ns, trace, true);
>>>>>>> df0cc57e
		break;
	default:
		break;
	}

ignore:
	return true;

drop:
	kfree_skb(skb);
	return false;
}

/* Jumbo payload */

static bool ipv6_hop_jumbo(struct sk_buff *skb, int optoff)
{
	const unsigned char *nh = skb_network_header(skb);
	struct inet6_dev *idev = __in6_dev_get_safely(skb->dev);
	struct net *net = ipv6_skb_net(skb);
	u32 pkt_len;

	if (nh[optoff + 1] != 4 || (optoff & 3) != 2) {
		net_dbg_ratelimited("ipv6_hop_jumbo: wrong jumbo opt length/alignment %d\n",
				    nh[optoff+1]);
		__IP6_INC_STATS(net, idev, IPSTATS_MIB_INHDRERRORS);
		goto drop;
	}

	pkt_len = ntohl(*(__be32 *)(nh + optoff + 2));
	if (pkt_len <= IPV6_MAXPLEN) {
		__IP6_INC_STATS(net, idev, IPSTATS_MIB_INHDRERRORS);
		icmpv6_param_prob(skb, ICMPV6_HDR_FIELD, optoff+2);
		return false;
	}
	if (ipv6_hdr(skb)->payload_len) {
		__IP6_INC_STATS(net, idev, IPSTATS_MIB_INHDRERRORS);
		icmpv6_param_prob(skb, ICMPV6_HDR_FIELD, optoff);
		return false;
	}

	if (pkt_len > skb->len - sizeof(struct ipv6hdr)) {
		__IP6_INC_STATS(net, idev, IPSTATS_MIB_INTRUNCATEDPKTS);
		goto drop;
	}

	if (pskb_trim_rcsum(skb, pkt_len + sizeof(struct ipv6hdr)))
		goto drop;

	IP6CB(skb)->flags |= IP6SKB_JUMBOGRAM;
	return true;

drop:
	kfree_skb(skb);
	return false;
}

/* CALIPSO RFC 5570 */

static bool ipv6_hop_calipso(struct sk_buff *skb, int optoff)
{
	const unsigned char *nh = skb_network_header(skb);

	if (nh[optoff + 1] < 8)
		goto drop;

	if (nh[optoff + 6] * 4 + 8 > nh[optoff + 1])
		goto drop;

	if (!calipso_validate(skb, nh + optoff))
		goto drop;

	return true;

drop:
	kfree_skb(skb);
	return false;
}

int ipv6_parse_hopopts(struct sk_buff *skb)
{
	struct inet6_skb_parm *opt = IP6CB(skb);
	struct net *net = dev_net(skb->dev);
	int extlen;

	/*
	 * skb_network_header(skb) is equal to skb->data, and
	 * skb_network_header_len(skb) is always equal to
	 * sizeof(struct ipv6hdr) by definition of
	 * hop-by-hop options.
	 */
	if (!pskb_may_pull(skb, sizeof(struct ipv6hdr) + 8) ||
	    !pskb_may_pull(skb, (sizeof(struct ipv6hdr) +
				 ((skb_transport_header(skb)[1] + 1) << 3)))) {
fail_and_free:
		kfree_skb(skb);
		return -1;
	}

	extlen = (skb_transport_header(skb)[1] + 1) << 3;
	if (extlen > net->ipv6.sysctl.max_hbh_opts_len)
		goto fail_and_free;

	opt->flags |= IP6SKB_HOPBYHOP;
	if (ip6_parse_tlv(true, skb, net->ipv6.sysctl.max_hbh_opts_cnt)) {
		skb->transport_header += extlen;
		opt = IP6CB(skb);
		opt->nhoff = sizeof(struct ipv6hdr);
		return 1;
	}
	return -1;
}

/*
 *	Creating outbound headers.
 *
 *	"build" functions work when skb is filled from head to tail (datagram)
 *	"push"	functions work when headers are added from tail to head (tcp)
 *
 *	In both cases we assume, that caller reserved enough room
 *	for headers.
 */

static void ipv6_push_rthdr0(struct sk_buff *skb, u8 *proto,
			     struct ipv6_rt_hdr *opt,
			     struct in6_addr **addr_p, struct in6_addr *saddr)
{
	struct rt0_hdr *phdr, *ihdr;
	int hops;

	ihdr = (struct rt0_hdr *) opt;

	phdr = skb_push(skb, (ihdr->rt_hdr.hdrlen + 1) << 3);
	memcpy(phdr, ihdr, sizeof(struct rt0_hdr));

	hops = ihdr->rt_hdr.hdrlen >> 1;

	if (hops > 1)
		memcpy(phdr->addr, ihdr->addr + 1,
		       (hops - 1) * sizeof(struct in6_addr));

	phdr->addr[hops - 1] = **addr_p;
	*addr_p = ihdr->addr;

	phdr->rt_hdr.nexthdr = *proto;
	*proto = NEXTHDR_ROUTING;
}

static void ipv6_push_rthdr4(struct sk_buff *skb, u8 *proto,
			     struct ipv6_rt_hdr *opt,
			     struct in6_addr **addr_p, struct in6_addr *saddr)
{
	struct ipv6_sr_hdr *sr_phdr, *sr_ihdr;
	int plen, hops;

	sr_ihdr = (struct ipv6_sr_hdr *)opt;
	plen = (sr_ihdr->hdrlen + 1) << 3;

	sr_phdr = skb_push(skb, plen);
	memcpy(sr_phdr, sr_ihdr, sizeof(struct ipv6_sr_hdr));

	hops = sr_ihdr->first_segment + 1;
	memcpy(sr_phdr->segments + 1, sr_ihdr->segments + 1,
	       (hops - 1) * sizeof(struct in6_addr));

	sr_phdr->segments[0] = **addr_p;
	*addr_p = &sr_ihdr->segments[sr_ihdr->segments_left];

	if (sr_ihdr->hdrlen > hops * 2) {
		int tlvs_offset, tlvs_length;

		tlvs_offset = (1 + hops * 2) << 3;
		tlvs_length = (sr_ihdr->hdrlen - hops * 2) << 3;
		memcpy((char *)sr_phdr + tlvs_offset,
		       (char *)sr_ihdr + tlvs_offset, tlvs_length);
	}

#ifdef CONFIG_IPV6_SEG6_HMAC
	if (sr_has_hmac(sr_phdr)) {
		struct net *net = NULL;

		if (skb->dev)
			net = dev_net(skb->dev);
		else if (skb->sk)
			net = sock_net(skb->sk);

		WARN_ON(!net);

		if (net)
			seg6_push_hmac(net, saddr, sr_phdr);
	}
#endif

	sr_phdr->nexthdr = *proto;
	*proto = NEXTHDR_ROUTING;
}

static void ipv6_push_rthdr(struct sk_buff *skb, u8 *proto,
			    struct ipv6_rt_hdr *opt,
			    struct in6_addr **addr_p, struct in6_addr *saddr)
{
	switch (opt->type) {
	case IPV6_SRCRT_TYPE_0:
	case IPV6_SRCRT_STRICT:
	case IPV6_SRCRT_TYPE_2:
		ipv6_push_rthdr0(skb, proto, opt, addr_p, saddr);
		break;
	case IPV6_SRCRT_TYPE_4:
		ipv6_push_rthdr4(skb, proto, opt, addr_p, saddr);
		break;
	default:
		break;
	}
}

static void ipv6_push_exthdr(struct sk_buff *skb, u8 *proto, u8 type, struct ipv6_opt_hdr *opt)
{
	struct ipv6_opt_hdr *h = skb_push(skb, ipv6_optlen(opt));

	memcpy(h, opt, ipv6_optlen(opt));
	h->nexthdr = *proto;
	*proto = type;
}

void ipv6_push_nfrag_opts(struct sk_buff *skb, struct ipv6_txoptions *opt,
			  u8 *proto,
			  struct in6_addr **daddr, struct in6_addr *saddr)
{
	if (opt->srcrt) {
		ipv6_push_rthdr(skb, proto, opt->srcrt, daddr, saddr);
		/*
		 * IPV6_RTHDRDSTOPTS is ignored
		 * unless IPV6_RTHDR is set (RFC3542).
		 */
		if (opt->dst0opt)
			ipv6_push_exthdr(skb, proto, NEXTHDR_DEST, opt->dst0opt);
	}
	if (opt->hopopt)
		ipv6_push_exthdr(skb, proto, NEXTHDR_HOP, opt->hopopt);
}

void ipv6_push_frag_opts(struct sk_buff *skb, struct ipv6_txoptions *opt, u8 *proto)
{
	if (opt->dst1opt)
		ipv6_push_exthdr(skb, proto, NEXTHDR_DEST, opt->dst1opt);
}
EXPORT_SYMBOL(ipv6_push_frag_opts);

struct ipv6_txoptions *
ipv6_dup_options(struct sock *sk, struct ipv6_txoptions *opt)
{
	struct ipv6_txoptions *opt2;

	opt2 = sock_kmalloc(sk, opt->tot_len, GFP_ATOMIC);
	if (opt2) {
		long dif = (char *)opt2 - (char *)opt;
		memcpy(opt2, opt, opt->tot_len);
		if (opt2->hopopt)
			*((char **)&opt2->hopopt) += dif;
		if (opt2->dst0opt)
			*((char **)&opt2->dst0opt) += dif;
		if (opt2->dst1opt)
			*((char **)&opt2->dst1opt) += dif;
		if (opt2->srcrt)
			*((char **)&opt2->srcrt) += dif;
		refcount_set(&opt2->refcnt, 1);
	}
	return opt2;
}
EXPORT_SYMBOL_GPL(ipv6_dup_options);

static void ipv6_renew_option(int renewtype,
			      struct ipv6_opt_hdr **dest,
			      struct ipv6_opt_hdr *old,
			      struct ipv6_opt_hdr *new,
			      int newtype, char **p)
{
	struct ipv6_opt_hdr *src;

	src = (renewtype == newtype ? new : old);
	if (!src)
		return;

	memcpy(*p, src, ipv6_optlen(src));
	*dest = (struct ipv6_opt_hdr *)*p;
	*p += CMSG_ALIGN(ipv6_optlen(*dest));
}

/**
 * ipv6_renew_options - replace a specific ext hdr with a new one.
 *
 * @sk: sock from which to allocate memory
 * @opt: original options
 * @newtype: option type to replace in @opt
 * @newopt: new option of type @newtype to replace (user-mem)
 *
 * Returns a new set of options which is a copy of @opt with the
 * option type @newtype replaced with @newopt.
 *
 * @opt may be NULL, in which case a new set of options is returned
 * containing just @newopt.
 *
 * @newopt may be NULL, in which case the specified option type is
 * not copied into the new set of options.
 *
 * The new set of options is allocated from the socket option memory
 * buffer of @sk.
 */
struct ipv6_txoptions *
ipv6_renew_options(struct sock *sk, struct ipv6_txoptions *opt,
		   int newtype, struct ipv6_opt_hdr *newopt)
{
	int tot_len = 0;
	char *p;
	struct ipv6_txoptions *opt2;

	if (opt) {
		if (newtype != IPV6_HOPOPTS && opt->hopopt)
			tot_len += CMSG_ALIGN(ipv6_optlen(opt->hopopt));
		if (newtype != IPV6_RTHDRDSTOPTS && opt->dst0opt)
			tot_len += CMSG_ALIGN(ipv6_optlen(opt->dst0opt));
		if (newtype != IPV6_RTHDR && opt->srcrt)
			tot_len += CMSG_ALIGN(ipv6_optlen(opt->srcrt));
		if (newtype != IPV6_DSTOPTS && opt->dst1opt)
			tot_len += CMSG_ALIGN(ipv6_optlen(opt->dst1opt));
	}

	if (newopt)
		tot_len += CMSG_ALIGN(ipv6_optlen(newopt));

	if (!tot_len)
		return NULL;

	tot_len += sizeof(*opt2);
	opt2 = sock_kmalloc(sk, tot_len, GFP_ATOMIC);
	if (!opt2)
		return ERR_PTR(-ENOBUFS);

	memset(opt2, 0, tot_len);
	refcount_set(&opt2->refcnt, 1);
	opt2->tot_len = tot_len;
	p = (char *)(opt2 + 1);

	ipv6_renew_option(IPV6_HOPOPTS, &opt2->hopopt,
			  (opt ? opt->hopopt : NULL),
			  newopt, newtype, &p);
	ipv6_renew_option(IPV6_RTHDRDSTOPTS, &opt2->dst0opt,
			  (opt ? opt->dst0opt : NULL),
			  newopt, newtype, &p);
	ipv6_renew_option(IPV6_RTHDR,
			  (struct ipv6_opt_hdr **)&opt2->srcrt,
			  (opt ? (struct ipv6_opt_hdr *)opt->srcrt : NULL),
			  newopt, newtype, &p);
	ipv6_renew_option(IPV6_DSTOPTS, &opt2->dst1opt,
			  (opt ? opt->dst1opt : NULL),
			  newopt, newtype, &p);

	opt2->opt_nflen = (opt2->hopopt ? ipv6_optlen(opt2->hopopt) : 0) +
			  (opt2->dst0opt ? ipv6_optlen(opt2->dst0opt) : 0) +
			  (opt2->srcrt ? ipv6_optlen(opt2->srcrt) : 0);
	opt2->opt_flen = (opt2->dst1opt ? ipv6_optlen(opt2->dst1opt) : 0);

	return opt2;
}

struct ipv6_txoptions *ipv6_fixup_options(struct ipv6_txoptions *opt_space,
					  struct ipv6_txoptions *opt)
{
	/*
	 * ignore the dest before srcrt unless srcrt is being included.
	 * --yoshfuji
	 */
	if (opt && opt->dst0opt && !opt->srcrt) {
		if (opt_space != opt) {
			memcpy(opt_space, opt, sizeof(*opt_space));
			opt = opt_space;
		}
		opt->opt_nflen -= ipv6_optlen(opt->dst0opt);
		opt->dst0opt = NULL;
	}

	return opt;
}
EXPORT_SYMBOL_GPL(ipv6_fixup_options);

/**
 * fl6_update_dst - update flowi destination address with info given
 *                  by srcrt option, if any.
 *
 * @fl6: flowi6 for which daddr is to be updated
 * @opt: struct ipv6_txoptions in which to look for srcrt opt
 * @orig: copy of original daddr address if modified
 *
 * Returns NULL if no txoptions or no srcrt, otherwise returns orig
 * and initial value of fl6->daddr set in orig
 */
struct in6_addr *fl6_update_dst(struct flowi6 *fl6,
				const struct ipv6_txoptions *opt,
				struct in6_addr *orig)
{
	if (!opt || !opt->srcrt)
		return NULL;

	*orig = fl6->daddr;

	switch (opt->srcrt->type) {
	case IPV6_SRCRT_TYPE_0:
	case IPV6_SRCRT_STRICT:
	case IPV6_SRCRT_TYPE_2:
		fl6->daddr = *((struct rt0_hdr *)opt->srcrt)->addr;
		break;
	case IPV6_SRCRT_TYPE_4:
	{
		struct ipv6_sr_hdr *srh = (struct ipv6_sr_hdr *)opt->srcrt;

		fl6->daddr = srh->segments[srh->segments_left];
		break;
	}
	default:
		return NULL;
	}

	return orig;
}
EXPORT_SYMBOL_GPL(fl6_update_dst);<|MERGE_RESOLUTION|>--- conflicted
+++ resolved
@@ -979,11 +979,7 @@
 		if (!skb_valid_dst(skb))
 			ip6_route_input(skb);
 
-<<<<<<< HEAD
-		ioam6_fill_trace_data(skb, ns, trace);
-=======
 		ioam6_fill_trace_data(skb, ns, trace, true);
->>>>>>> df0cc57e
 		break;
 	default:
 		break;
