--- conflicted
+++ resolved
@@ -15,33 +15,6 @@
 
 properties:
   compatible:
-<<<<<<< HEAD
-    oneOf:
-      - items:
-          - enum:
-              - qcom,msm8998-tcsr
-              - qcom,qcs404-tcsr
-              - qcom,sc7180-tcsr
-              - qcom,sc7280-tcsr
-              - qcom,sdm630-tcsr
-              - qcom,sdm845-tcsr
-              - qcom,sm8150-tcsr
-              - qcom,tcsr-apq8064
-              - qcom,tcsr-apq8084
-              - qcom,tcsr-ipq8064
-              - qcom,tcsr-mdm9615
-              - qcom,tcsr-msm8660
-              - qcom,tcsr-msm8916
-              - qcom,tcsr-msm8953
-              - qcom,tcsr-msm8960
-              - qcom,tcsr-msm8974
-              - qcom,tcsr-msm8996
-          - const: syscon
-      - items:
-          - const: qcom,tcsr-ipq6018
-          - const: syscon
-          - const: simple-mfd
-=======
     items:
       - enum:
           - qcom,msm8998-tcsr
@@ -63,7 +36,6 @@
           - qcom,tcsr-msm8974
           - qcom,tcsr-msm8996
       - const: syscon
->>>>>>> 72a95859
 
   reg:
     maxItems: 1
